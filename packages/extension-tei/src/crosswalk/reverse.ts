--- conflicted
+++ resolved
@@ -85,8 +85,4 @@
     quote: s.quote,
     range: teiRangeSelectorToRange(s, container)
   }))
-<<<<<<< HEAD
-});
-=======
-});
->>>>>>> 9dbac659
+});