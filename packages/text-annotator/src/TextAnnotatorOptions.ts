--- conflicted
+++ resolved
@@ -1,11 +1,7 @@
 import type { FormatAdapter, PointerSelectAction } from '@annotorious/core';
 import type { PresencePainterOptions } from './presence';
 import type { TextAnnotation } from './model';
-<<<<<<< HEAD
-import type { HighlightStyle } from './highlight';
-=======
 import type { HighlightStyleExpression } from './highlight';
->>>>>>> dab39335
 
 export interface TextAnnotatorOptions<T extends unknown = TextAnnotation> {
 
@@ -19,10 +15,6 @@
 
   presence?: PresencePainterOptions;
 
-<<<<<<< HEAD
-  style?: HighlightStyle;
-=======
   style?: HighlightStyleExpression;
->>>>>>> dab39335
 
 }