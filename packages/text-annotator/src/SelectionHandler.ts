--- conflicted
+++ resolved
@@ -32,11 +32,7 @@
 export const createSelectionHandler = (
   container: HTMLElement,
   state: TextAnnotatorState<TextAnnotation, unknown>,
-<<<<<<< HEAD
-  offsetReferenceSelector?: string
-=======
   options: TextAnnotatorOptions<TextAnnotation, unknown>
->>>>>>> 2b00afd9
 ) => {
 
   const { store, selection } = state;
@@ -210,7 +206,7 @@
         const currentIds = new Set(selected.map(s => s.id));
         const nextIds = Array.isArray(hovered) ? hovered.map(a => a.id) : [hovered.id];
 
-        const hasChanged = 
+        const hasChanged =
           currentIds.size !== nextIds.length ||
           !nextIds.every(id => currentIds.has(id));
 
