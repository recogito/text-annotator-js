--- conflicted
+++ resolved
@@ -79,9 +79,9 @@
 
     /**
      * In iOS when a user clicks on a button, the `selectionchange` event is fired.
-     * However, the generated selection is empty and the `anchorNode` is `null`. That 
+     * However, the generated selection is empty and the `anchorNode` is `null`. That
      * doesn't give us information about whether the selection is in the annotatable area
-     * or whether the previously selected text was dismissed. Therefore we should bail 
+     * or whether the previously selected text was dismissed. Therefore we should bail
      * out from such a range processing.
      *
      * @see https://github.com/recogito/text-annotator-js/pull/164#issuecomment-2416961473
@@ -92,7 +92,7 @@
 
     /**
      * This is to handle cases where the selection is "hijacked" by
-     * another element in a not-annotatable area. A rare case in practice. 
+     * another element in a not-annotatable area. A rare case in practice.
      * But rich text editors like Quill will do it!
      */
     if (isNotAnnotatable(container, sel.anchorNode)) {
@@ -135,11 +135,11 @@
 
       return;
     }
-    
+
     const selectionRanges =
       Array.from(Array(sel.rangeCount).keys()).map(idx => sel.getRangeAt(idx));
 
-    const containedRanges = 
+    const containedRanges =
       selectionRanges.map(r => trimRangeToContainer(r, container));
 
     // The selection should be captured only within the annotatable container
@@ -187,20 +187,15 @@
     isLeftClick = lastDownEvent.button === 0;
   };
 
-<<<<<<< HEAD
   const onPointerUp = async (evt: PointerEvent) => {
-    if (isNotAnnotatable(evt.target as Node) || !isLeftClick) return;
-=======
-  const onPointerUp = (evt: PointerEvent) => {
     if (!isLeftClick) return;
 
     if (isNotAnnotatable(container, evt.target as Node)) {
       if (options.dismissOnClickOutside)
         selection.clear();
-      
-      return;
-    } 
->>>>>>> ee179358
+
+      return;
+    }
 
     // Logic for selecting an existing annotation
     const clickSelect = () => {
@@ -279,24 +274,13 @@
 
     /**
      * When selecting the initial word, Chrome Android
-<<<<<<< HEAD
-     * fires the`contextmenu`before the `selectionchange`
-=======
-     * fires `contextmenu` before `selectionchange`
->>>>>>> ee179358
+     * fires `contextmenu`before `selectionchange`
      */
     if (!currentTarget || currentTarget.selector.length === 0) {
       onSelectionChange(evt);
     }
-<<<<<<< HEAD
 /**
-     * The selection couldn't be initiated,
-     * as it might span over a not-annotatable element.
-=======
-
-    /**
      * The selection couldn't be initiated - might span over a not-annotatable element.
->>>>>>> ee179358
      */
     if (!currentTarget) return;
     upsertCurrentTarget();
