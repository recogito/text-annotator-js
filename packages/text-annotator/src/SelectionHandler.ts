import debounce from 'debounce';
import { v4 as uuidv4 } from 'uuid';
import hotkeys from 'hotkeys-js';

import { Origin, type Filter, type Selection, type User } from '@annotorious/core';

import type { TextAnnotatorState } from './state';
import type { TextAnnotation, TextAnnotationTarget } from './model';
import {
  clonePointerEvent,
  cloneKeyboardEvent,
  splitAnnotatableRanges,
  rangeToSelector,
  isMac,
  isWhitespaceOrEmpty,
  trimRangeToContainer,
  NOT_ANNOTATABLE_SELECTOR
} from './utils';

const CLICK_TIMEOUT = 300;

const ARROW_KEYS = ['up', 'down', 'left', 'right'];

const SELECT_ALL = isMac ? '⌘+a' :  'ctrl+a';

const SELECTION_KEYS = [
  ...ARROW_KEYS.map(key => `shift+${key}`),
  SELECT_ALL
];

export const createSelectionHandler = (
  container: HTMLElement,
  state: TextAnnotatorState<TextAnnotation, unknown>,
  offsetReferenceSelector?: string
) => {

  const { store, selection } = state;

  let currentUser: User | undefined;

  const setUser = (user?: User) => currentUser = user;

  let currentFilter: Filter | undefined;

  const setFilter = (filter?: Filter) => currentFilter = filter;

  let currentTarget: TextAnnotationTarget | undefined;

  let isLeftClick: boolean | undefined;

  let lastDownEvent: Selection['event'] | undefined;

<<<<<<< HEAD
  let currentAnnotatingEnabled = true;

  const setAnnotatingEnabled = (enabled: boolean) => {
    currentAnnotatingEnabled = enabled;
    onSelectionChange.clear();

    if (!enabled) {
      currentTarget = undefined;
      lastDownEvent = undefined;
    }
  };

  const onSelectStart = (evt: Event) => {
    if (!currentAnnotatingEnabled) return;

    if (isLeftClick === false) return;
=======
  let isContextMenuOpen = false;

  const onSelectStart = (evt: Event) => {
    isContextMenuOpen = false;
    
    if (isLeftClick === false)
      return;
>>>>>>> 9ce6e881

    /**
     * Make sure we don't listen to selection changes that were
     * not started on the container, or which are not supposed to
     * be annotatable (like a component popup).
     * Note that Chrome/iOS will sometimes return the root doc as target!
     */
    const annotatable = !(evt.target as Node).parentElement?.closest(NOT_ANNOTATABLE_SELECTOR);
    currentTarget = annotatable ? {
      annotation: uuidv4(),
      selector: [],
      creator: currentUser,
      created: new Date()
    } : undefined;
  };

  const onSelectionChange = debounce((evt: Event) => {
    if (!currentAnnotatingEnabled) return;
    const sel = document.getSelection();

    // This is to handle cases where the selection is "hijacked" by another element
    // in a not-annotatable area. A rare case in theory. But rich text editors
    // will like Quill do it...
    const annotatable = !sel.anchorNode?.parentElement?.closest(NOT_ANNOTATABLE_SELECTOR);
    if (!annotatable) {
      currentTarget = undefined;
      return;
    }

    const timeDifference = evt.timeStamp - (lastDownEvent?.timeStamp || evt.timeStamp);

    /**
     * The selection start needs to be emulated only for the pointer events!
     * The keyboard ones are consistently fired on desktops
     * and the `timeDifference` will always be <10ms. between the `keydown` and `selectionchange`
     */
    if (lastDownEvent?.type === 'pointerdown') {
      if (timeDifference < 1000 && !currentTarget) {

        // Chrome/iOS does not reliably fire the 'selectstart' event!
        onSelectStart(lastDownEvent || evt);
      } else if (sel.isCollapsed && timeDifference < CLICK_TIMEOUT) {

        // Firefox doesn't fire the 'selectstart' when user clicks
        // over the text, which collapses the selection
        onSelectStart(lastDownEvent || evt);
      }
    }

    // The selection isn't active -> bail out from selection change processing
    if (!currentTarget) return;

    if (sel.isCollapsed) {
      /**
       * The selection range got collapsed during the selecting process.
       * The previously created annotation isn't relevant anymore and can be discarded
       *
       * @see https://github.com/recogito/text-annotator-js/issues/139
       */
      if (store.getAnnotation(currentTarget.annotation)) {
        selection.clear();
        store.deleteAnnotation(currentTarget.annotation);
      }

      return;
    }

    const selectionRange = sel.getRangeAt(0);

// The selection should be captured only within the annotatable container
    const containedRange = trimRangeToContainer(selectionRange, container);
    if (isWhitespaceOrEmpty(containedRange)) return;

    const annotatableRanges = splitAnnotatableRanges(containedRange.cloneRange());

    const hasChanged =
      annotatableRanges.length !== currentTarget.selector.length ||
      annotatableRanges.some((r, i) => r.toString() !== currentTarget.selector[i]?.quote);

    if (!hasChanged) return;

    currentTarget = {
      ...currentTarget,
      selector: annotatableRanges.map(r => rangeToSelector(r, container, offsetReferenceSelector)),
      updated: new Date()
    };

    /**
     * During mouse selection on the desktop, annotation won't usually exist while the selection is being edited.
     * But it will be typical during keyboard or mobile handlebars selection!
     */
    if (store.getAnnotation(currentTarget.annotation)) {
      store.updateTarget(currentTarget, Origin.LOCAL);
    }
  }, 10);

  /**
   * Select events don't carry information about the mouse button
   * Therefore, to prevent right-click selection, we need to listen
   * to the initial pointerdown event and remember the button
   */
  const onPointerDown = (evt: PointerEvent) => {
    if (isContextMenuOpen) return;

    const annotatable = !(evt.target as Node).parentElement?.closest(NOT_ANNOTATABLE_SELECTOR);
    if (!annotatable) return;

    /**
     * Cloning the event to prevent it from accidentally being `undefined`
     * @see https://github.com/recogito/text-annotator-js/commit/65d13f3108c429311cf8c2523f6babbbc946013d#r144033948
     */
    lastDownEvent = clonePointerEvent(evt);
    isLeftClick = lastDownEvent.button === 0;
  };

  // Helper
  const upsertCurrentTarget = () => {
    const exists = store.getAnnotation(currentTarget.annotation);
    if (exists) {
      store.updateTarget(currentTarget);
    } else {
      store.addAnnotation({
        id: currentTarget.annotation,
        bodies: [],
        target: currentTarget
      });
    }
  }

  const onPointerUp = (evt: PointerEvent) => {
    if (isContextMenuOpen) return;

    const annotatable = !(evt.target as Node).parentElement?.closest(NOT_ANNOTATABLE_SELECTOR);
    if (!annotatable || !isLeftClick) return;

    // Logic for selecting an existing annotation
    const clickSelect = () => {
      const { x, y } = container.getBoundingClientRect();

      const hovered =
        evt.target instanceof Node &&
        container.contains(evt.target) &&
        store.getAt(evt.clientX - x, evt.clientY - y, currentFilter);

      if (hovered) {
        const { selected } = selection;

        if (selected.length !== 1 || selected[0].id !== hovered.id) {
          selection.userSelect(hovered.id, evt);
        }
      } else if (!selection.isEmpty()) {
        selection.clear();
      }
    };

    const timeDifference = evt.timeStamp - lastDownEvent.timeStamp;

    /**
     * We must check the `isCollapsed` within the 0-timeout
     * to handle the annotation dismissal after a click properly.
     *
     * Otherwise, the `isCollapsed` will return an obsolete `false` value,
     * click won't be processed, and the annotation will get falsely re-selected.
     *
     * @see https://github.com/recogito/text-annotator-js/issues/136
     */
    setTimeout(() => {
      const sel = document.getSelection();

      // Just a click, not a selection
      if (sel?.isCollapsed && timeDifference < CLICK_TIMEOUT) {
        currentTarget = undefined;
        clickSelect();
      } else if (currentTarget && currentTarget.selector.length > 0) {
        selection.clear();
        upsertCurrentTarget();
        selection.userSelect(currentTarget.annotation, clonePointerEvent(evt));
      }
    });
  }

  const onContextMenu = (evt: PointerEvent) => {
    isContextMenuOpen = true;

    const sel = document.getSelection();

    if (sel?.isCollapsed) return;

    // When selecting the initial word, Chrome Android fires `contextmenu` 
    // before selectionChanged.
    if (!currentTarget || currentTarget.selector.length === 0) {
      onSelectionChange(evt);
    }
    
    upsertCurrentTarget();

    selection.userSelect(currentTarget.annotation, clonePointerEvent(evt));
  }

  const onKeyup = (evt: KeyboardEvent) => {
    if (evt.key === 'Shift' && currentTarget) {
      const sel = document.getSelection();

      if (!sel.isCollapsed) {
        selection.clear();
        upsertCurrentTarget();
        selection.userSelect(currentTarget.annotation, cloneKeyboardEvent(evt));
      }
    }
  }

  const onSelectAll = (evt: KeyboardEvent) => {

    const onSelected = () => setTimeout(() => {
      if (currentTarget?.selector.length > 0) {
        selection.clear();

        store.addAnnotation({
          id: currentTarget.annotation,
          bodies: [],
          target: currentTarget
        });

        selection.userSelect(currentTarget.annotation, cloneKeyboardEvent(evt));
      }
      
      document.removeEventListener('selectionchange', onSelected);

      // Sigh... this needs a delay to work. But doesn't seem reliable.
    }, 100);

    // Listen to the change event that follows
    document.addEventListener('selectionchange', onSelected);
    
    // Start selection!
    onSelectStart(evt);
  }

  hotkeys(SELECTION_KEYS.join(','), { element: container, keydown: true, keyup: false }, evt => {
    if (!evt.repeat)
      lastDownEvent = cloneKeyboardEvent(evt);
  });

  hotkeys(SELECT_ALL, { keydown: true, keyup: false}, evt => {
    lastDownEvent = cloneKeyboardEvent(evt);
    onSelectAll(evt);
  });

  /**
   * Free caret movement through the text resets the annotation selection.
   *
   * It should be handled only on:
   * - the annotatable `container`, where the text is.
   * - the `body`, where the focus goes when user closes the popup,
   *   or clicks the button that gets unmounted, e.g. "Close"
   */
  const handleArrowKeyPress = (evt: KeyboardEvent) => {
    if (
      evt.repeat ||
      evt.target !== container && evt.target !== document.body
    ) {
      return;
    }

    currentTarget = undefined;
    selection.clear();
  };

  hotkeys(ARROW_KEYS.join(','), { keydown: true, keyup: false }, handleArrowKeyPress);

  container.addEventListener('pointerdown', onPointerDown);
  document.addEventListener('pointerup', onPointerUp);
  document.addEventListener('contextmenu', onContextMenu);

<<<<<<< HEAD
  container.addEventListener('selectstart', onSelectStart);
  document.addEventListener('selectionchange', onSelectionChange);
=======
  if (annotatingEnabled) {
    container.addEventListener('keyup', onKeyup);
    container.addEventListener('selectstart', onSelectStart);
    document.addEventListener('selectionchange', onSelectionChange);
  }
>>>>>>> 9ce6e881

  const destroy = () => {
    currentTarget = undefined;
    lastDownEvent = undefined;

    onSelectionChange.clear();

    container.removeEventListener('pointerdown', onPointerDown);
    document.removeEventListener('pointerup', onPointerUp);
    document.removeEventListener('contextmenu', onContextMenu);

    container.removeEventListener('keyup', onKeyup);
    container.removeEventListener('selectstart', onSelectStart);
    document.removeEventListener('selectionchange', onSelectionChange);

    hotkeys.unbind();
  };

  return {
    destroy,
    setFilter,
    setUser,
    setAnnotatingEnabled
  }

}
<|MERGE_RESOLUTION|>--- conflicted
+++ resolved
@@ -50,7 +50,8 @@
 
   let lastDownEvent: Selection['event'] | undefined;
 
-<<<<<<< HEAD
+  let isContextMenuOpen = false;
+
   let currentAnnotatingEnabled = true;
 
   const setAnnotatingEnabled = (enabled: boolean) => {
@@ -60,22 +61,16 @@
     if (!enabled) {
       currentTarget = undefined;
       lastDownEvent = undefined;
+      isContextMenuOpen = false;
     }
   };
 
   const onSelectStart = (evt: Event) => {
     if (!currentAnnotatingEnabled) return;
 
+    isContextMenuOpen = false;
+
     if (isLeftClick === false) return;
-=======
-  let isContextMenuOpen = false;
-
-  const onSelectStart = (evt: Event) => {
-    isContextMenuOpen = false;
-    
-    if (isLeftClick === false)
-      return;
->>>>>>> 9ce6e881
 
     /**
      * Make sure we don't listen to selection changes that were
@@ -94,6 +89,7 @@
 
   const onSelectionChange = debounce((evt: Event) => {
     if (!currentAnnotatingEnabled) return;
+
     const sel = document.getSelection();
 
     // This is to handle cases where the selection is "hijacked" by another element
@@ -264,18 +260,20 @@
 
     if (sel?.isCollapsed) return;
 
-    // When selecting the initial word, Chrome Android fires `contextmenu` 
+    // When selecting the initial word, Chrome Android fires `contextmenu`
     // before selectionChanged.
     if (!currentTarget || currentTarget.selector.length === 0) {
       onSelectionChange(evt);
     }
-    
+
     upsertCurrentTarget();
 
     selection.userSelect(currentTarget.annotation, clonePointerEvent(evt));
   }
 
   const onKeyup = (evt: KeyboardEvent) => {
+    if (!currentAnnotatingEnabled) return;
+
     if (evt.key === 'Shift' && currentTarget) {
       const sel = document.getSelection();
 
@@ -301,7 +299,7 @@
 
         selection.userSelect(currentTarget.annotation, cloneKeyboardEvent(evt));
       }
-      
+
       document.removeEventListener('selectionchange', onSelected);
 
       // Sigh... this needs a delay to work. But doesn't seem reliable.
@@ -309,7 +307,7 @@
 
     // Listen to the change event that follows
     document.addEventListener('selectionchange', onSelected);
-    
+
     // Start selection!
     onSelectStart(evt);
   }
@@ -350,20 +348,14 @@
   document.addEventListener('pointerup', onPointerUp);
   document.addEventListener('contextmenu', onContextMenu);
 
-<<<<<<< HEAD
+  container.addEventListener('keyup', onKeyup);
   container.addEventListener('selectstart', onSelectStart);
   document.addEventListener('selectionchange', onSelectionChange);
-=======
-  if (annotatingEnabled) {
-    container.addEventListener('keyup', onKeyup);
-    container.addEventListener('selectstart', onSelectStart);
-    document.addEventListener('selectionchange', onSelectionChange);
-  }
->>>>>>> 9ce6e881
 
   const destroy = () => {
     currentTarget = undefined;
     lastDownEvent = undefined;
+    isContextMenuOpen = false;
 
     onSelectionChange.clear();
 
