import { Origin } from '@annotorious/core';
import type { Filter, Selection, User } from '@annotorious/core';
import { v4 as uuidv4 } from 'uuid';
import hotkeys from 'hotkeys-js';
import { poll } from 'poll';
import type { TextAnnotatorState } from './state';
import type { TextAnnotation, TextAnnotationTarget } from './model';
import {
  clonePointerEvent,
  cloneKeyboardEvent,
  debounce,
  splitAnnotatableRanges,
  rangeToSelector,
  isMac,
  isWhitespaceOrEmpty,
  trimRangeToContainer,
  isNotAnnotatable
} from './utils';
import type { TextAnnotatorOptions } from './TextAnnotatorOptions';

const CLICK_TIMEOUT = 300;

const ARROW_KEYS = ['up', 'down', 'left', 'right'];

const SELECT_ALL = isMac ? '⌘+a' :  'ctrl+a';

const SELECTION_KEYS = [
  ...ARROW_KEYS.map(key => `shift+${key}`),
  SELECT_ALL
];

export const SelectionHandler = (
  container: HTMLElement,
  state: TextAnnotatorState<TextAnnotation, unknown>,
  options: TextAnnotatorOptions<TextAnnotation, unknown>
) => {

  let currentUser: User | undefined;

  const { annotatingEnabled, offsetReferenceSelector, selectionMode } = options;

  const setUser = (user?: User) => currentUser = user;

  let currentFilter: Filter | undefined;

  const setFilter = (filter?: Filter) => currentFilter = filter;

  const { store, selection } = state;

  let currentTarget: TextAnnotationTarget | undefined;

  let isLeftClick: boolean | undefined;

  let lastDownEvent: Selection['event'] | undefined;

  const onSelectStart = (evt: Event) => {
    if (isLeftClick === false)
      return;

    /**
     * Make sure we don't listen to selection changes that were
     * not started on the container, or which are not supposed to
     * be annotatable (like a component popup).
     * Note that Chrome/iOS will sometimes return the root doc as target!
     */
    currentTarget = isNotAnnotatable(evt.target as Node)
      ? undefined
      : {
        annotation: uuidv4(),
        selector: [],
        creator: currentUser,
        created: new Date()
      };
  };

  const onSelectionChange = debounce((evt: Event) => {
    const sel = document.getSelection();

    /**
     * This is to handle cases where the selection is "hijacked"
     * by another element in a not-annotatable area.
     * A rare case in theory.
     * But rich text editors will like Quill do it.
     */
    if (isNotAnnotatable(sel.anchorNode)) {
      currentTarget = undefined;
      return;
    }

    const timeDifference = evt.timeStamp - (lastDownEvent?.timeStamp || evt.timeStamp);

    /**
     * The selection start needs to be emulated only for the pointer events!
     * The keyboard ones are consistently fired on desktops
     * and the `timeDifference` will always be <10ms. between the `keydown` and `selectionchange`
     */
    if (lastDownEvent?.type === 'pointerdown') {
      if (timeDifference < 1000 && !currentTarget) {

        // Chrome/iOS does not reliably fire the 'selectstart' event!
        onSelectStart(lastDownEvent || evt);
      } else if (sel.isCollapsed && timeDifference < CLICK_TIMEOUT) {

        // Firefox doesn't fire the 'selectstart' when user clicks
        // over the text, which collapses the selection
        onSelectStart(lastDownEvent || evt);
      }
    }

    // The selection isn't active -> bail out from selection change processing
    if (!currentTarget) return;

    if (sel.isCollapsed) {
      /**
       * The selection range got collapsed during the selecting process.
       * The previously created annotation isn't relevant anymore and can be discarded
       *
       * @see https://github.com/recogito/text-annotator-js/issues/139
       */
      if (store.getAnnotation(currentTarget.annotation)) {
        selection.clear();
        store.deleteAnnotation(currentTarget.annotation);
      }

      return;
    }

    const selectionRange = sel.getRangeAt(0);

    // The selection should be captured only within the annotatable container
    const containedRange = trimRangeToContainer(selectionRange, container);
    if (isWhitespaceOrEmpty(containedRange)) return;

    const annotatableRanges = splitAnnotatableRanges(containedRange.cloneRange());

    const hasChanged =
      annotatableRanges.length !== currentTarget.selector.length ||
      annotatableRanges.some((r, i) => r.toString() !== currentTarget.selector[i]?.quote);
    if (!hasChanged) return;

    currentTarget = {
      ...currentTarget,
      selector: annotatableRanges.map(r => rangeToSelector(r, container, offsetReferenceSelector)),
      updated: new Date()
    };

    /**
     * During mouse selection on the desktop, the annotation won't usually exist while the selection is being edited.
     * But it'll be typical during selection via the keyboard or mobile's handlebars.
     */
    if (store.getAnnotation(currentTarget.annotation)) {
      store.updateTarget(currentTarget, Origin.LOCAL);
    } else {
      // Proper lifecycle management: clear the previous selection first...
      selection.clear();
    }
  });

  /**
   * Select events don't carry information about the mouse button.
   * Therefore, to prevent right-click selection, we need to listen
   * to the initial pointerdown event and remember the button
   */
  const onPointerDown = (evt: PointerEvent) => {
    if (isNotAnnotatable(evt.target as Node)) return;

    /**
     * Cloning the event to prevent it from accidentally being `undefined`
     * @see https://github.com/recogito/text-annotator-js/commit/65d13f3108c429311cf8c2523f6babbbc946013d#r144033948
     */
    lastDownEvent = clonePointerEvent(evt);
    isLeftClick = lastDownEvent.button === 0;
  };

<<<<<<< HEAD
  // Helper
  const upsertCurrentTarget = () => {
    const exists = store.getAnnotation(currentTarget.annotation);
    if (exists) {
      store.updateTarget(currentTarget);
    } else {
      store.addAnnotation({
        id: currentTarget.annotation,
        bodies: [],
        target: currentTarget
      });
    }
  }

  const onPointerUp = async (evt: PointerEvent) => {
=======
  const onPointerUp = (evt: PointerEvent) => {
>>>>>>> 2b00afd9
    if (isNotAnnotatable(evt.target as Node) || !isLeftClick) return;

    // Logic for selecting an existing annotation
    const clickSelect = () => {
      const { x, y } = container.getBoundingClientRect();

      const hovered =
        evt.target instanceof Node &&
        container.contains(evt.target) &&
        store.getAt(evt.clientX - x, evt.clientY - y, selectionMode === 'all', currentFilter);

      if (hovered) {
        const { selected } = selection;

        const currentIds = new Set(selected.map(s => s.id));
        const nextIds = Array.isArray(hovered) ? hovered.map(a => a.id) : [hovered.id];

        const hasChanged = 
          currentIds.size !== nextIds.length ||
          !nextIds.every(id => currentIds.has(id));

        if (hasChanged)
          selection.userSelect(nextIds, evt);
      } else {
        selection.clear();
      }
    };


    const timeDifference = evt.timeStamp - lastDownEvent.timeStamp;
    if (timeDifference < CLICK_TIMEOUT) {
      await pollSelectionCollapsed();

      const sel = document.getSelection();
      if (sel?.isCollapsed) {
        currentTarget = undefined;
        clickSelect();
        return;
      }
    }

    if (currentTarget && currentTarget.selector.length > 0) {
      selection.clear();
      upsertCurrentTarget();
      selection.userSelect(currentTarget.annotation, clonePointerEvent(evt));
    }
  }

  /**
   * We must check the `isCollapsed` after an unspecified timeout
   * to handle the annotation dismissal after a click properly.
   *
   * Otherwise, the `isCollapsed` will return an obsolete `false` value,
   * click won't be processed, and the annotation will get falsely re-selected.
   *
   * @see https://github.com/recogito/text-annotator-js/issues/136#issue-2465915707
   * @see https://github.com/recogito/text-annotator-js/issues/136#issuecomment-2413773804
   */
  const pollSelectionCollapsed = async () => {
    const sel = document.getSelection();

    let stopPolling = false;
    let isCollapsed = sel?.isCollapsed;
    const shouldStopPolling = () => isCollapsed || stopPolling;

    const pollingDelayMs = 1;
    const stopPollingInMs = 50;
    setTimeout(() => stopPolling = true, stopPollingInMs);

    return poll(() => isCollapsed = sel?.isCollapsed, pollingDelayMs, shouldStopPolling);
  }

  const onContextMenu = (evt: PointerEvent) => {
    const sel = document.getSelection();

    if (sel?.isCollapsed) return;

    // When selecting the initial word, Chrome Android fires `contextmenu`
    // before selectionChanged.
    if (!currentTarget || currentTarget.selector.length === 0) {
      onSelectionChange(evt);
    }

    upsertCurrentTarget();

    selection.userSelect(currentTarget.annotation, clonePointerEvent(evt));
  }

  const onKeyup = (evt: KeyboardEvent) => {
    if (evt.key === 'Shift' && currentTarget) {
      const sel = document.getSelection();

      if (!sel.isCollapsed) {
        selection.clear();
        upsertCurrentTarget();
        selection.userSelect(currentTarget.annotation, cloneKeyboardEvent(evt));
      }
    }
  }

  const onSelectAll = (evt: KeyboardEvent) => {

    const onSelected = () => setTimeout(() => {
      if (currentTarget?.selector.length > 0) {
        selection.clear();

        store.addAnnotation({
          id: currentTarget.annotation,
          bodies: [],
          target: currentTarget
        });

        selection.userSelect(currentTarget.annotation, cloneKeyboardEvent(evt));
      }

      document.removeEventListener('selectionchange', onSelected);

      // Sigh... this needs a delay to work. But doesn't seem reliable.
    }, 100);

    // Listen to the change event that follows
    document.addEventListener('selectionchange', onSelected);

    // Start selection!
    onSelectStart(evt);
  }

  hotkeys(SELECTION_KEYS.join(','), { element: container, keydown: true, keyup: false }, evt => {
    if (!evt.repeat)
      lastDownEvent = cloneKeyboardEvent(evt);
  });

  hotkeys(SELECT_ALL, { keydown: true, keyup: false}, evt => {
    lastDownEvent = cloneKeyboardEvent(evt);
    onSelectAll(evt);
  });

  /**
   * Free caret movement through the text resets the annotation selection.
   *
   * It should be handled only on:
   * - the annotatable `container`, where the text is.
   * - the `body`, where the focus goes when user closes the popup,
   *   or clicks the button that gets unmounted, e.g. "Close"
   */
  const handleArrowKeyPress = (evt: KeyboardEvent) => {
    if (
      evt.repeat ||
      evt.target !== container && evt.target !== document.body
    ) {
      return;
    }

    currentTarget = undefined;
    selection.clear();
  };

  hotkeys(ARROW_KEYS.join(','), { keydown: true, keyup: false }, handleArrowKeyPress);

  // Helper
  const upsertCurrentTarget = () => {
    const existingAnnotation = store.getAnnotation(currentTarget.annotation);
    if (!existingAnnotation) {
      store.addAnnotation({
        id: currentTarget.annotation,
        bodies: [],
        target: currentTarget
      });
      return;
    }

    const { target: { updated: existingTargetUpdated } } = existingAnnotation;
    const { updated: currentTargetUpdated } = currentTarget;
    if (
      !existingTargetUpdated ||
      !currentTargetUpdated ||
      existingTargetUpdated < currentTargetUpdated
    ) {
      store.updateTarget(currentTarget);
    }
  };

  container.addEventListener('pointerdown', onPointerDown);
  document.addEventListener('pointerup', onPointerUp);
  document.addEventListener('contextmenu', onContextMenu);

  if (annotatingEnabled) {
    container.addEventListener('keyup', onKeyup);
    container.addEventListener('selectstart', onSelectStart);
    document.addEventListener('selectionchange', onSelectionChange);
  }

  const destroy = () => {
    container.removeEventListener('pointerdown', onPointerDown);
    document.removeEventListener('pointerup', onPointerUp);
    document.removeEventListener('contextmenu', onContextMenu);

    container.removeEventListener('keyup', onKeyup);
    container.removeEventListener('selectstart', onSelectStart);
    document.removeEventListener('selectionchange', onSelectionChange);

    hotkeys.unbind();
  };

  return {
    destroy,
    setFilter,
    setUser
  }

}
<|MERGE_RESOLUTION|>--- conflicted
+++ resolved
@@ -3,8 +3,10 @@
 import { v4 as uuidv4 } from 'uuid';
 import hotkeys from 'hotkeys-js';
 import { poll } from 'poll';
+
 import type { TextAnnotatorState } from './state';
 import type { TextAnnotation, TextAnnotationTarget } from './model';
+import type { TextAnnotatorOptions } from './TextAnnotatorOptions';
 import {
   clonePointerEvent,
   cloneKeyboardEvent,
@@ -16,7 +18,6 @@
   trimRangeToContainer,
   isNotAnnotatable
 } from './utils';
-import type { TextAnnotatorOptions } from './TextAnnotatorOptions';
 
 const CLICK_TIMEOUT = 300;
 
@@ -172,25 +173,7 @@
     isLeftClick = lastDownEvent.button === 0;
   };
 
-<<<<<<< HEAD
-  // Helper
-  const upsertCurrentTarget = () => {
-    const exists = store.getAnnotation(currentTarget.annotation);
-    if (exists) {
-      store.updateTarget(currentTarget);
-    } else {
-      store.addAnnotation({
-        id: currentTarget.annotation,
-        bodies: [],
-        target: currentTarget
-      });
-    }
-  }
-
   const onPointerUp = async (evt: PointerEvent) => {
-=======
-  const onPointerUp = (evt: PointerEvent) => {
->>>>>>> 2b00afd9
     if (isNotAnnotatable(evt.target as Node) || !isLeftClick) return;
 
     // Logic for selecting an existing annotation
@@ -208,7 +191,7 @@
         const currentIds = new Set(selected.map(s => s.id));
         const nextIds = Array.isArray(hovered) ? hovered.map(a => a.id) : [hovered.id];
 
-        const hasChanged = 
+        const hasChanged =
           currentIds.size !== nextIds.length ||
           !nextIds.every(id => currentIds.has(id));
 
