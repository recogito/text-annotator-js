import { Filter, Origin, type Selection, type User } from '@annotorious/core';
import { v4 as uuidv4 } from 'uuid';
import hotkeys from 'hotkeys-js';
import type { TextAnnotatorState } from './state';
import type { TextAnnotationTarget } from './model';
import {
  clonePointerEvent,
  cloneKeyboardEvent,
  debounce,
  splitAnnotatableRanges,
  rangeToSelector,
  isWhitespaceOrEmpty,
  trimRangeToContainer,
  NOT_ANNOTATABLE_SELECTOR
} from './utils';

const CLICK_TIMEOUT = 300;

export const SelectionHandler = (
  container: HTMLElement,
  state: TextAnnotatorState,
  annotatingEnabled: boolean,
  offsetReferenceSelector?: string
) => {

  let currentUser: User | undefined;

  const setUser = (user?: User) => currentUser = user;

  let currentFilter: Filter | undefined;

  const setFilter = (filter?: Filter) => currentFilter = filter;

  const { store, selection } = state;

  let currentTarget: TextAnnotationTarget | undefined;

  let isLeftClick: boolean | undefined;

  let lastDownEvent: Selection['event'] | undefined;

  const onSelectStart = (evt: Event) => {
    if (isLeftClick === false)
      return;

    /**
     * Make sure we don't listen to selection changes that were
     * not started on the container, or which are not supposed to
     * be annotatable (like a component popup).
     * Note that Chrome/iOS will sometimes return the root doc as target!
     */
    const annotatable = !(evt.target as Node).parentElement?.closest(NOT_ANNOTATABLE_SELECTOR);

    currentTarget = annotatable ? {
      annotation: uuidv4(),
      selector: [],
      creator: currentUser,
      created: new Date()
    } : undefined;
  };

  const onSelectionChange = debounce((evt: Event) => {
    const sel = document.getSelection();

    // This is to handle cases where the selection is "hijacked" by another element
    // in a not-annotatable area. A rare case in theory. But rich text editors
    // will like Quill do it...
    const annotatable = !sel.anchorNode?.parentElement?.closest(NOT_ANNOTATABLE_SELECTOR);
    if (!annotatable) {
      currentTarget = undefined;
      return;
    }

    const timeDifference = evt.timeStamp - (lastDownEvent?.timeStamp || evt.timeStamp);

    /**
     * The selection start needs to be emulated only for the pointer events!
     * The keyboard ones are consistently fired on desktops
     * and the `timeDifference` will always be <10ms. between the `keydown` and `selectionchange`
     */
    if (lastDownEvent?.type === 'pointerdown') {
      if (timeDifference < 1000 && !currentTarget) {

        // Chrome/iOS does not reliably fire the 'selectstart' event!
        onSelectStart(lastDownEvent || evt);

      } else if (sel.isCollapsed && timeDifference < CLICK_TIMEOUT) {

        /*
         Firefox doesn't fire the 'selectstart' when user clicks
         over the text, which collapses the selection
        */
        onSelectStart(lastDownEvent || evt);

      }
    }

    // The selection isn't active -> bail out from selection change processing
    if (!currentTarget) return;

    if (sel.isCollapsed) {
      /**
       * The selection range got collapsed during the selecting process.
       * The previously created annotation isn't relevant anymore and can be discarded
       *
       * @see https://github.com/recogito/text-annotator-js/issues/139
       */
      if (store.getAnnotation(currentTarget.annotation)) {
        selection.clear();
        store.deleteAnnotation(currentTarget.annotation);
      }

      return;
    }

    const selectionRange = sel.getRangeAt(0);

    // The selection should be captured only within the annotatable container
    const containedRange = trimRangeToContainer(selectionRange, container);
    if (isWhitespaceOrEmpty(containedRange)) return;

    const annotatableRanges = splitAnnotatableRanges(containedRange.cloneRange());

    const hasChanged =
      annotatableRanges.length !== currentTarget.selector.length ||
      annotatableRanges.some((r, i) => r.toString() !== currentTarget.selector[i]?.quote);

    if (!hasChanged) return;

    currentTarget = {
      ...currentTarget,
      selector: annotatableRanges.map(r => rangeToSelector(r, container, offsetReferenceSelector)),
      updated: new Date()
    };

    if (store.getAnnotation(currentTarget.annotation)) {
      store.updateTarget(currentTarget, Origin.LOCAL);
    } else {
      // Proper lifecycle management: clear selection first...
      selection.clear();

      // ...then add annotation to store...
      store.addAnnotation({
        id: currentTarget.annotation,
        bodies: [],
        target: currentTarget
      });

      // ...then make the new annotation the current selection
      selection.userSelect(currentTarget.annotation, lastDownEvent);
    }
  });

  /**
   * Select events don't carry information about the mouse button
   * Therefore, to prevent right-click selection, we need to listen
   * to the initial pointerdown event and remember the button
   */
  const onPointerDown = (evt: PointerEvent) => {
    /**
     * Cloning the event to prevent it from accidentally being `undefined`
     * @see https://github.com/recogito/text-annotator-js/commit/65d13f3108c429311cf8c2523f6babbbc946013d#r144033948
     */
    lastDownEvent = clonePointerEvent(evt);
    isLeftClick = lastDownEvent.button === 0;
  };

  const onPointerUp = (evt: PointerEvent) => {
    const annotatable = !(evt.target as Node).parentElement?.closest(NOT_ANNOTATABLE_SELECTOR);
    if (!annotatable || !isLeftClick)
      return;

    // Logic for selecting an existing annotation
    const clickSelect = () => {
      const { x, y } = container.getBoundingClientRect();

      const hovered =
        evt.target instanceof Node &&
        container.contains(evt.target) &&
        store.getAt(evt.clientX - x, evt.clientY - y, currentFilter);

      if (hovered) {
        const { selected } = selection;

        if (selected.length !== 1 || selected[0].id !== hovered.id)
          selection.userSelect(hovered.id, evt);
      } else if (!selection.isEmpty()) {
        selection.clear();
      }
    };

<<<<<<< HEAD
    const timeDifference = evt.timeStamp - lastDownEvent.timeStamp;

=======
>>>>>>> 34449461
    /**
     * We must check the `isCollapsed` within the 0-timeout
     * to handle the annotation dismissal after a click properly.
     *
     * Otherwise, the `isCollapsed` will return an obsolete `false` value,
     * click won't be processed, and the annotation will get falsely re-selected.
     *
     * @see https://github.com/recogito/text-annotator-js/issues/136
     */
    setTimeout(() => {
      const sel = document.getSelection()

      // Just a click, not a selection
<<<<<<< HEAD
      if (sel?.isCollapsed && timeDifference < CLICK_TIMEOUT) {
      currentTarget = undefined;
        clickSelect();
      } else if (currentTarget && store.getAnnotation(currentTarget.annotation)) {
=======
      if (sel?.isCollapsed && timeDifference < 300) {
        currentTarget = undefined;
        clickSelect();
      } else if (currentTarget) {
>>>>>>> 34449461
        selection.userSelect(currentTarget.annotation, evt);
      }
    });
  }

  document.addEventListener('pointerdown', onPointerDown);
  document.addEventListener('pointerup', onPointerUp);

  container.addEventListener('selectstart', onSelectStart);
  document.addEventListener('selectionchange', onSelectionChange);

  const arrowKeys = ['up', 'down', 'left', 'right'];
  const selectionKeys = [
    ...arrowKeys.map(key => `shift+${key}`),
    'ctrl+a',
    '⌘+a'
  ];

  hotkeys(selectionKeys.join(','), { element: container, keydown: true, keyup: false }, (evt) => {
    if (!evt.repeat) {
      lastDownEvent = cloneKeyboardEvent(evt);
    }
  });

  /**
   * Free caret movement through the text resets the annotation selection.
   *
   * It should be handled only on:
   * - the annotatable `container`, where the text is.
   * - the `body`, where the focus goes when user closes the popup,
   *   or clicks the button that gets unmounted, e.g. "Close"
   */
  const handleArrowKeyPress = (evt: KeyboardEvent) => {
    if (
      evt.repeat ||
      evt.target !== container && evt.target !== document.body
    ) {
      return;
    }

    currentTarget = undefined;
    selection.clear();
  };
  hotkeys(arrowKeys.join(','), { keydown: true, keyup: false }, handleArrowKeyPress);

  const destroy = () => {
    document.removeEventListener('pointerdown', onPointerDown);
    document.removeEventListener('pointerup', onPointerUp);

    container.removeEventListener('selectstart', onSelectStart);
    document.removeEventListener('selectionchange', onSelectionChange);

<<<<<<< HEAD
    hotkeys.unbind();
  };
=======
  }
>>>>>>> 34449461

  return {
    destroy,
    setFilter,
    setUser
  };

};
<|MERGE_RESOLUTION|>--- conflicted
+++ resolved
@@ -189,12 +189,9 @@
       }
     };
 
-<<<<<<< HEAD
     const timeDifference = evt.timeStamp - lastDownEvent.timeStamp;
 
-=======
->>>>>>> 34449461
-    /**
+      /**
      * We must check the `isCollapsed` within the 0-timeout
      * to handle the annotation dismissal after a click properly.
      *
@@ -207,17 +204,10 @@
       const sel = document.getSelection()
 
       // Just a click, not a selection
-<<<<<<< HEAD
       if (sel?.isCollapsed && timeDifference < CLICK_TIMEOUT) {
-      currentTarget = undefined;
+        currentTarget = undefined;
         clickSelect();
       } else if (currentTarget && store.getAnnotation(currentTarget.annotation)) {
-=======
-      if (sel?.isCollapsed && timeDifference < 300) {
-        currentTarget = undefined;
-        clickSelect();
-      } else if (currentTarget) {
->>>>>>> 34449461
         selection.userSelect(currentTarget.annotation, evt);
       }
     });
@@ -270,12 +260,8 @@
     container.removeEventListener('selectstart', onSelectStart);
     document.removeEventListener('selectionchange', onSelectionChange);
 
-<<<<<<< HEAD
     hotkeys.unbind();
   };
-=======
-  }
->>>>>>> 34449461
 
   return {
     destroy,
