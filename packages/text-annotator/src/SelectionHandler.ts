import { Origin } from '@annotorious/core';
import type { Filter, Selection, User } from '@annotorious/core';
import { v4 as uuidv4 } from 'uuid';
import hotkeys from 'hotkeys-js';
import { poll } from 'poll';
import type { TextAnnotatorState } from './state';
import type { TextAnnotation, TextAnnotationTarget } from './model';
import {
  clonePointerEvent,
  cloneKeyboardEvent,
  debounce,
  splitAnnotatableRanges,
  rangeToSelector,
  isMac,
  isWhitespaceOrEmpty,
  trimRangeToContainer,
  isNotAnnotatable
} from './utils';

const CLICK_TIMEOUT = 300;

const ARROW_KEYS = ['up', 'down', 'left', 'right'];

const SELECT_ALL = isMac ? '⌘+a' :  'ctrl+a';

const SELECTION_KEYS = [
  ...ARROW_KEYS.map(key => `shift+${key}`),
  SELECT_ALL
];

export const SelectionHandler = (
  container: HTMLElement,
  state: TextAnnotatorState<TextAnnotation, unknown>,
  annotatingEnabled: boolean,
  offsetReferenceSelector?: string
) => {

  let currentUser: User | undefined;

  const setUser = (user?: User) => currentUser = user;

  let currentFilter: Filter | undefined;

  const setFilter = (filter?: Filter) => currentFilter = filter;

  const { store, selection } = state;

  let currentTarget: TextAnnotationTarget | undefined;

  let isLeftClick: boolean | undefined;

  let lastDownEvent: Selection['event'] | undefined;

  const onSelectStart = (evt: Event) => {
<<<<<<< HEAD
    isContextMenuOpen = false;

=======
>>>>>>> d9d3819e
    if (isLeftClick === false)
      return;

    /**
     * Make sure we don't listen to selection changes that were
     * not started on the container, or which are not supposed to
     * be annotatable (like a component popup).
     * Note that Chrome/iOS will sometimes return the root doc as target!
     */
    currentTarget = isNotAnnotatable(evt.target as Node)
      ? undefined
      : {
        annotation: uuidv4(),
        selector: [],
        creator: currentUser,
        created: new Date()
      };
  };

  const onSelectionChange = debounce((evt: Event) => {
    const sel = document.getSelection();

    // This is to handle cases where the selection is "hijacked" by another element
    // in a not-annotatable area. A rare case in theory. But rich text editors
    // will like Quill do it...
    if (isNotAnnotatable(sel.anchorNode)) {
      currentTarget = undefined;
      return;
    }

    const timeDifference = evt.timeStamp - (lastDownEvent?.timeStamp || evt.timeStamp);

    /**
     * The selection start needs to be emulated only for the pointer events!
     * The keyboard ones are consistently fired on desktops
     * and the `timeDifference` will always be <10ms. between the `keydown` and `selectionchange`
     */
    if (lastDownEvent?.type === 'pointerdown') {
      if (timeDifference < 1000 && !currentTarget) {

        // Chrome/iOS does not reliably fire the 'selectstart' event!
        onSelectStart(lastDownEvent || evt);
      } else if (sel.isCollapsed && timeDifference < CLICK_TIMEOUT) {

        // Firefox doesn't fire the 'selectstart' when user clicks
        // over the text, which collapses the selection
        onSelectStart(lastDownEvent || evt);
      }
    }

    // The selection isn't active -> bail out from selection change processing
    if (!currentTarget) return;

    if (sel.isCollapsed) {
      /**
       * The selection range got collapsed during the selecting process.
       * The previously created annotation isn't relevant anymore and can be discarded
       *
       * @see https://github.com/recogito/text-annotator-js/issues/139
       */
      if (store.getAnnotation(currentTarget.annotation)) {
        selection.clear();
        store.deleteAnnotation(currentTarget.annotation);
      }

      return;
    }

    const selectionRange = sel.getRangeAt(0);

    // The selection should be captured only within the annotatable container
    const containedRange = trimRangeToContainer(selectionRange, container);
    if (isWhitespaceOrEmpty(containedRange)) return;

    const annotatableRanges = splitAnnotatableRanges(containedRange.cloneRange());

    const hasChanged =
      annotatableRanges.length !== currentTarget.selector.length ||
      annotatableRanges.some((r, i) => r.toString() !== currentTarget.selector[i]?.quote);

    if (!hasChanged) return;

    currentTarget = {
      ...currentTarget,
      selector: annotatableRanges.map(r => rangeToSelector(r, container, offsetReferenceSelector)),
      updated: new Date()
    };

    /**
     * During mouse selection on the desktop, annotation won't usually exist while the selection is being edited.
     * But it will be typical during keyboard or mobile handlebars selection!
     */
    if (store.getAnnotation(currentTarget.annotation)) {
      store.updateTarget(currentTarget, Origin.LOCAL);
    } else {
      // Proper lifecycle management: clear the previous selection first...
      selection.clear();
    }
  });

  /**
   * Select events don't carry information about the mouse button
   * Therefore, to prevent right-click selection, we need to listen
   * to the initial pointerdown event and remember the button
   */
  const onPointerDown = (evt: PointerEvent) => {
    if (isNotAnnotatable(evt.target as Node)) return;

    /**
     * Cloning the event to prevent it from accidentally being `undefined`
     * @see https://github.com/recogito/text-annotator-js/commit/65d13f3108c429311cf8c2523f6babbbc946013d#r144033948
     */
    lastDownEvent = clonePointerEvent(evt);
    isLeftClick = lastDownEvent.button === 0;
  };

  // Helper
  const upsertCurrentTarget = () => {
    const exists = store.getAnnotation(currentTarget.annotation);
    if (exists) {
      store.updateTarget(currentTarget);
    } else {
      store.addAnnotation({
        id: currentTarget.annotation,
        bodies: [],
        target: currentTarget
      });
    }
  }

<<<<<<< HEAD
  const onPointerUp = async (evt: PointerEvent) => {
    if (isContextMenuOpen) return;

=======
  const onPointerUp = (evt: PointerEvent) => {
>>>>>>> d9d3819e
    if (isNotAnnotatable(evt.target as Node) || !isLeftClick) return;

    // Logic for selecting an existing annotation
    const clickSelect = () => {
      const { x, y } = container.getBoundingClientRect();

      const hovered =
        evt.target instanceof Node &&
        container.contains(evt.target) &&
        store.getAt(evt.clientX - x, evt.clientY - y, currentFilter);

      if (hovered) {
        const { selected } = selection;

        if (selected.length !== 1 || selected[0].id !== hovered.id) {
          selection.userSelect(hovered.id, evt);
        }
      } else {
        selection.clear();
      }
    };


    const timeDifference = evt.timeStamp - lastDownEvent.timeStamp;
    if (timeDifference < CLICK_TIMEOUT) {
      await pollSelectionCollapsed();

      const sel = document.getSelection();
      if (sel?.isCollapsed) {
        currentTarget = undefined;
        clickSelect();
        return;
      }
    }

    if (currentTarget && currentTarget.selector.length > 0) {
      selection.clear();
      upsertCurrentTarget();
      selection.userSelect(currentTarget.annotation, clonePointerEvent(evt));
    }
  }

  /**
   * We must check the `isCollapsed` after an unspecified timeout
   * to handle the annotation dismissal after a click properly.
   *
   * Otherwise, the `isCollapsed` will return an obsolete `false` value,
   * click won't be processed, and the annotation will get falsely re-selected.
   *
   * @see https://github.com/recogito/text-annotator-js/issues/136#issue-2465915707
   * @see https://github.com/recogito/text-annotator-js/issues/136#issuecomment-2413773804
   */
  const pollSelectionCollapsed = async () => {
    const sel = document.getSelection();

    let stopPolling = false;
    let isCollapsed = sel?.isCollapsed;
    const shouldStopPolling = () => isCollapsed || stopPolling;

    const pollingDelayMs = 1;
    const stopPollingInMs = 50;
    setTimeout(() => stopPolling = true, stopPollingInMs);

    return poll(() => isCollapsed = sel?.isCollapsed, pollingDelayMs, shouldStopPolling);
  }

  const onContextMenu = (evt: PointerEvent) => {
    const sel = document.getSelection();

    if (sel?.isCollapsed) return;

    // When selecting the initial word, Chrome Android fires `contextmenu`
    // before selectionChanged.
    if (!currentTarget || currentTarget.selector.length === 0) {
      onSelectionChange(evt);
    }

    upsertCurrentTarget();

    selection.userSelect(currentTarget.annotation, clonePointerEvent(evt));
  }

  const onKeyup = (evt: KeyboardEvent) => {
    if (evt.key === 'Shift' && currentTarget) {
      const sel = document.getSelection();

      if (!sel.isCollapsed) {
        selection.clear();
        upsertCurrentTarget();
        selection.userSelect(currentTarget.annotation, cloneKeyboardEvent(evt));
      }
    }
  }

  const onSelectAll = (evt: KeyboardEvent) => {

    const onSelected = () => setTimeout(() => {
      if (currentTarget?.selector.length > 0) {
        selection.clear();

        store.addAnnotation({
          id: currentTarget.annotation,
          bodies: [],
          target: currentTarget
        });

        selection.userSelect(currentTarget.annotation, cloneKeyboardEvent(evt));
      }

      document.removeEventListener('selectionchange', onSelected);

      // Sigh... this needs a delay to work. But doesn't seem reliable.
    }, 100);

    // Listen to the change event that follows
    document.addEventListener('selectionchange', onSelected);

    // Start selection!
    onSelectStart(evt);
  }

  hotkeys(SELECTION_KEYS.join(','), { element: container, keydown: true, keyup: false }, evt => {
    if (!evt.repeat)
      lastDownEvent = cloneKeyboardEvent(evt);
  });

  hotkeys(SELECT_ALL, { keydown: true, keyup: false}, evt => {
    lastDownEvent = cloneKeyboardEvent(evt);
    onSelectAll(evt);
  });

  /**
   * Free caret movement through the text resets the annotation selection.
   *
   * It should be handled only on:
   * - the annotatable `container`, where the text is.
   * - the `body`, where the focus goes when user closes the popup,
   *   or clicks the button that gets unmounted, e.g. "Close"
   */
  const handleArrowKeyPress = (evt: KeyboardEvent) => {
    if (
      evt.repeat ||
      evt.target !== container && evt.target !== document.body
    ) {
      return;
    }

    currentTarget = undefined;
    selection.clear();
  };

  hotkeys(ARROW_KEYS.join(','), { keydown: true, keyup: false }, handleArrowKeyPress);

  container.addEventListener('pointerdown', onPointerDown);
  document.addEventListener('pointerup', onPointerUp);
  document.addEventListener('contextmenu', onContextMenu);

  if (annotatingEnabled) {
    container.addEventListener('keyup', onKeyup);
    container.addEventListener('selectstart', onSelectStart);
    document.addEventListener('selectionchange', onSelectionChange);
  }

  const destroy = () => {
    container.removeEventListener('pointerdown', onPointerDown);
    document.removeEventListener('pointerup', onPointerUp);
    document.removeEventListener('contextmenu', onContextMenu);

    container.removeEventListener('keyup', onKeyup);
    container.removeEventListener('selectstart', onSelectStart);
    document.removeEventListener('selectionchange', onSelectionChange);

    hotkeys.unbind();
  };

  return {
    destroy,
    setFilter,
    setUser
  }

}
<|MERGE_RESOLUTION|>--- conflicted
+++ resolved
@@ -52,11 +52,6 @@
   let lastDownEvent: Selection['event'] | undefined;
 
   const onSelectStart = (evt: Event) => {
-<<<<<<< HEAD
-    isContextMenuOpen = false;
-
-=======
->>>>>>> d9d3819e
     if (isLeftClick === false)
       return;
 
@@ -187,13 +182,7 @@
     }
   }
 
-<<<<<<< HEAD
   const onPointerUp = async (evt: PointerEvent) => {
-    if (isContextMenuOpen) return;
-
-=======
-  const onPointerUp = (evt: PointerEvent) => {
->>>>>>> d9d3819e
     if (isNotAnnotatable(evt.target as Node) || !isLeftClick) return;
 
     // Logic for selecting an existing annotation
