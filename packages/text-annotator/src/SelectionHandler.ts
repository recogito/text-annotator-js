--- conflicted
+++ resolved
@@ -157,7 +157,9 @@
    * to the initial pointerdown event and remember the button
    */
   const onPointerDown = (evt: PointerEvent) => {
-<<<<<<< HEAD
+    const annotatable = !(evt.target as Node).parentElement?.closest(NOT_ANNOTATABLE_SELECTOR);
+    if (!annotatable) return;
+
     /**
      * Cloning the event to prevent it from accidentally being `undefined`
      * @see https://github.com/recogito/text-annotator-js/commit/65d13f3108c429311cf8c2523f6babbbc946013d#r144033948
@@ -165,17 +167,6 @@
     lastDownEvent = clonePointerEvent(evt);
     isLeftClick = lastDownEvent.button === 0;
   };
-=======
-    const annotatable = !(evt.target as Node).parentElement?.closest(NOT_ANNOTATABLE_SELECTOR);
-    if (!annotatable) return;
-
-    // Note that the event itself can be ephemeral!
-    const { target, timeStamp, offsetX, offsetY, type } = evt;
-    lastPointerDown = { ...evt, target, timeStamp, offsetX, offsetY, type };
-
-    isLeftClick = evt.button === 0;
-  }
->>>>>>> 92e4156f
 
   const onPointerUp = (evt: PointerEvent) => {
     const annotatable = !(evt.target as Node).parentElement?.closest(NOT_ANNOTATABLE_SELECTOR);
