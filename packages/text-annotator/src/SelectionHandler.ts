import { Filter, Origin, type Selection, type User } from '@annotorious/core';
import { v4 as uuidv4 } from 'uuid';
import hotkeys from 'hotkeys-js';
import { Key } from 'ts-key-enum';
import type { TextAnnotatorState } from './state';
import type { TextAnnotationTarget } from './model';
import {
  clonePointerEvent,
  cloneKeyboardEvent,
  debounce,
  splitAnnotatableRanges,
  rangeToSelector,
  isWhitespaceOrEmpty,
  NOT_ANNOTATABLE_SELECTOR
} from './utils';

export const SelectionHandler = (
  container: HTMLElement,
  state: TextAnnotatorState,
  annotatingEnabled: boolean,
  offsetReferenceSelector?: string
) => {

  let currentUser: User | undefined;

  const setUser = (user?: User) => currentUser = user;

  let currentFilter: Filter | undefined;

  const setFilter = (filter?: Filter) => currentFilter = filter;

  const { store, selection } = state;

  let currentTarget: TextAnnotationTarget | undefined;

  let isLeftClick: boolean | undefined;

  let lastDownEvent: Selection['event'] | undefined;

  const onSelectStart = (evt: Event) => {
    if (isLeftClick === false)
      return;

    /**
     * Make sure we don't listen to selection changes that were
     * not started on the container, or which are not supposed to
     * be annotatable (like a component popup).
     * Note that Chrome/iOS will sometimes return the root doc as target!
     */
    const annotatable = !(evt.target as Node).parentElement?.closest(NOT_ANNOTATABLE_SELECTOR);

    currentTarget = annotatable ? {
      annotation: uuidv4(),
      selector: [],
      creator: currentUser,
      created: new Date()
    } : undefined;
  }

  if (annotatingEnabled)
    container.addEventListener('selectstart', onSelectStart);

  const onSelectionChange = debounce((evt: Event) => {
    const sel = document.getSelection();

    // This is to handle cases where the selection is "hijacked" by another element
    // in a not-annotatable area. A rare case in theory. But rich text editors
    // will like Quill do it...
    const annotatable = !sel.anchorNode?.parentElement?.closest(NOT_ANNOTATABLE_SELECTOR);
    if (!annotatable) {
      currentTarget = undefined;
      return;
    }

    // Chrome/iOS does not reliably fire the 'selectstart' event!
    if (evt.timeStamp - (lastDownEvent?.timeStamp || evt.timeStamp) < 1000 && !currentTarget) {
      onSelectStart(lastDownEvent || evt);
    }

    // The selection isn't active -> bail out from selection change processing
    if (!currentTarget)
      return;

    /**
     * The selection range got collapsed during the selecting process.
     * The previously created annotation isn't relevant anymore and can be discarded
     *
     * @see https://github.com/recogito/text-annotator-js/issues/139
     */
    if (sel.isCollapsed && store.getAnnotation(currentTarget.annotation)) {
      selection.clear();
      store.deleteAnnotation(currentTarget.annotation);
      return;
    }

    const selectionRange = sel.getRangeAt(0);
    if (isWhitespaceOrEmpty(selectionRange)) return;

    const annotatableRanges = splitAnnotatableRanges(selectionRange.cloneRange());

    const hasChanged =
      annotatableRanges.length !== currentTarget.selector.length ||
      annotatableRanges.some((r, i) => r.toString() !== currentTarget.selector[i]?.quote);

    if (!hasChanged) return;

    currentTarget = {
      ...currentTarget,
      selector: annotatableRanges.map(r => rangeToSelector(r, container, offsetReferenceSelector)),
      updated: new Date()
    };

    if (store.getAnnotation(currentTarget.annotation)) {
      store.updateTarget(currentTarget, Origin.LOCAL);
    } else {
      // Proper lifecycle management: clear selection first...
      selection.clear();

      // ...then add annotation to store...
      store.addAnnotation({
        id: currentTarget.annotation,
        bodies: [],
        target: currentTarget
      });

      // ...then make the new annotation the current selection
      selection.userSelect(currentTarget.annotation, lastDownEvent);
    }
  })

  if (annotatingEnabled)
    document.addEventListener('selectionchange', onSelectionChange);

  /**
   * Select events don't carry information about the mouse button
   * Therefore, to prevent right-click selection, we need to listen
   * to the initial pointerdown event and remember the button
   */
  const onPointerDown = (evt: PointerEvent) => {
    /**
     * Cloning the event to prevent it from accidentally being `undefined`
     * @see https://github.com/recogito/text-annotator-js/commit/65d13f3108c429311cf8c2523f6babbbc946013d#r144033948
     */
    lastDownEvent = clonePointerEvent(evt);
    isLeftClick = lastDownEvent.button === 0;
  }
  container.addEventListener('pointerdown', onPointerDown);

  const onPointerUp = (evt: PointerEvent) => {
    const annotatable = !(evt.target as Node).parentElement?.closest(NOT_ANNOTATABLE_SELECTOR);
    if (!annotatable || !isLeftClick)
      return;

    // Logic for selecting an existing annotation
    const userSelect = () => {
      const { x, y } = container.getBoundingClientRect();

      const hovered = store.getAt(evt.clientX - x, evt.clientY - y, currentFilter);
      if (hovered) {
        const { selected } = selection;

        if (selected.length !== 1 || selected[0].id !== hovered.id)
          selection.userSelect(hovered.id, evt);
      } else if (!selection.isEmpty()) {
        selection.clear();
      }
    }

    const timeDifference = evt.timeStamp - lastDownEvent.timeStamp;

<<<<<<< HEAD
    // Just a click, not a selection
    if (document.getSelection().isCollapsed && timeDifference < 300) {
      currentTarget = undefined;
      userSelect();
    } else if (currentTarget) {
      selection.userSelect(currentTarget.annotation, evt);
    }
=======
    /**
     * We must check the `isCollapsed` within the 0-timeout
     * to handle the annotation dismissal after a click properly.
     *
     * Otherwise, the `isCollapsed` will return an obsolete `false` value,
     * click won't be processed, and the annotation will get falsely re-selected.
     *
     * @see https://github.com/recogito/text-annotator-js/issues/136
     */
    setTimeout(() => {
      const { isCollapsed } = document.getSelection()

      // Just a click, not a selection
      if (isCollapsed && timeDifference < 300) {
        currentTarget = undefined;
        clickSelect();
      } else if (currentTarget) {
        selection.userSelect(currentTarget.annotation, evt);
      }
    });
>>>>>>> e7928f47
  }
  document.addEventListener('pointerup', onPointerUp);


  const arrowKeys = ['up', 'down', 'left', 'right'];
  const selectionKeys = [
    ...arrowKeys.map(key => `shift+${key}`),
    'ctrl+a',
    '⌘+a'
  ];

  hotkeys(selectionKeys.join(','), { element: container, keydown: true, keyup: false }, (evt) => {
    if (!evt.repeat) {
      lastDownEvent = cloneKeyboardEvent(evt);
    }
  });

  // Free caret movement through the text resets the annotation selection
  hotkeys(arrowKeys.join(','), { element: container, keydown: true }, (evt) => {
    if (!evt.repeat) {
      currentTarget = undefined;
      selection.clear();
    }
  });

  const destroy = () => {
    container.removeEventListener('selectstart', onSelectStart);
    document.removeEventListener('selectionchange', onSelectionChange);

    container.removeEventListener('pointerdown', onPointerDown);
    document.removeEventListener('pointerup', onPointerUp);

    hotkeys.unbind();
  }

  return {
    destroy,
    setFilter,
    setUser
  }

}
<|MERGE_RESOLUTION|>--- conflicted
+++ resolved
@@ -168,15 +168,6 @@
 
     const timeDifference = evt.timeStamp - lastDownEvent.timeStamp;
 
-<<<<<<< HEAD
-    // Just a click, not a selection
-    if (document.getSelection().isCollapsed && timeDifference < 300) {
-      currentTarget = undefined;
-      userSelect();
-    } else if (currentTarget) {
-      selection.userSelect(currentTarget.annotation, evt);
-    }
-=======
     /**
      * We must check the `isCollapsed` within the 0-timeout
      * to handle the annotation dismissal after a click properly.
@@ -192,12 +183,11 @@
       // Just a click, not a selection
       if (isCollapsed && timeDifference < 300) {
         currentTarget = undefined;
-        clickSelect();
+        userSelect();
       } else if (currentTarget) {
         selection.userSelect(currentTarget.annotation, evt);
       }
     });
->>>>>>> e7928f47
   }
   document.addEventListener('pointerup', onPointerUp);
 
