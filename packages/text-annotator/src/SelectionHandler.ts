import { Filter, Origin, type Selection, type User } from '@annotorious/core';
import { v4 as uuidv4 } from 'uuid';
import hotkeys from 'hotkeys-js';
import type { TextAnnotatorState } from './state';
import type { TextAnnotationTarget } from './model';
import {
  clonePointerEvent,
  cloneKeyboardEvent,
  debounce,
  splitAnnotatableRanges,
  rangeToSelector,
  isWhitespaceOrEmpty,
  trimRangeToContainer,
  NOT_ANNOTATABLE_SELECTOR
} from './utils';

const CLICK_TIMEOUT = 300;

export const SelectionHandler = (
  container: HTMLElement,
  state: TextAnnotatorState,
  annotatingEnabled: boolean,
  offsetReferenceSelector?: string
) => {

  let currentUser: User | undefined;

  const setUser = (user?: User) => currentUser = user;

  let currentFilter: Filter | undefined;

  const setFilter = (filter?: Filter) => currentFilter = filter;

  const { store, selection } = state;

  let currentTarget: TextAnnotationTarget | undefined;

  let isLeftClick: boolean | undefined;

  let lastDownEvent: Selection['event'] | undefined;

  const onSelectStart = (evt: Event) => {
    if (isLeftClick === false)
      return;

    /**
     * Make sure we don't listen to selection changes that were
     * not started on the container, or which are not supposed to
     * be annotatable (like a component popup).
     * Note that Chrome/iOS will sometimes return the root doc as target!
     */
    const annotatable = !(evt.target as Node).parentElement?.closest(NOT_ANNOTATABLE_SELECTOR);

    currentTarget = annotatable ? {
      annotation: uuidv4(),
      selector: [],
      creator: currentUser,
      created: new Date()
    } : undefined;
  };

<<<<<<< HEAD
  if (annotatingEnabled)
    container.addEventListener('selectstart', onSelectStart);

  const onSelectionChange = debounce((evt: Event) => {
=======
  const onSelectionChange = debounce((evt: PointerEvent) => {
>>>>>>> be8478b5
    const sel = document.getSelection();

    // This is to handle cases where the selection is "hijacked" by another element
    // in a not-annotatable area. A rare case in theory. But rich text editors
    // will like Quill do it...
    const annotatable = !sel.anchorNode?.parentElement?.closest(NOT_ANNOTATABLE_SELECTOR);
    if (!annotatable) {
      currentTarget = undefined;
      return;
    }

<<<<<<< HEAD
    // Chrome/iOS does not reliably fire the 'selectstart' event!
    const timeDifference = evt.timeStamp - (lastDownEvent?.timeStamp || evt.timeStamp);
    if (timeDifference < 1000 && !currentTarget) {
      onSelectStart(lastDownEvent || evt);
    }
=======

    const timeDifference = evt.timeStamp - (lastPointerDown?.timeStamp || evt.timeStamp);

    if (timeDifference < 1000 && !currentTarget) {

      // Chrome/iOS does not reliably fire the 'selectstart' event!
      onSelectStart(lastPointerDown);
>>>>>>> be8478b5

    } else if (sel.isCollapsed && timeDifference < CLICK_TIMEOUT) {

      /*
       Firefox doesn't fire the 'selectstart' when user clicks
       over the text, which collapses the selection
      */
      onSelectStart(lastPointerDown);

    }

    // The selection isn't active -> bail out from selection change processing
    if (!currentTarget) return;
<<<<<<< HEAD

    if (sel.isCollapsed) {
      /**
       * The selection range got collapsed during the selecting process.
       * The previously created annotation isn't relevant anymore and can be discarded
       *
       * @see https://github.com/recogito/text-annotator-js/issues/139
       */
      if (store.getAnnotation(currentTarget.annotation)) {
        selection.clear();
        store.deleteAnnotation(currentTarget.annotation);
      }
=======
>>>>>>> be8478b5

      return;
    }

    const selectionRange = sel.getRangeAt(0);

    // The selection should be captured only within the annotatable container
    const containedRange = trimRangeToContainer(selectionRange, container);
    if (isWhitespaceOrEmpty(containedRange)) return;

    const annotatableRanges = splitAnnotatableRanges(containedRange.cloneRange());

    const hasChanged =
      annotatableRanges.length !== currentTarget.selector.length ||
      annotatableRanges.some((r, i) => r.toString() !== currentTarget.selector[i]?.quote);

    if (!hasChanged) return;

    currentTarget = {
      ...currentTarget,
      selector: annotatableRanges.map(r => rangeToSelector(r, container, offsetReferenceSelector)),
      updated: new Date()
    };

    if (store.getAnnotation(currentTarget.annotation)) {
      store.updateTarget(currentTarget, Origin.LOCAL);
    } else {
      // Proper lifecycle management: clear selection first...
      selection.clear();

      // ...then add annotation to store...
      store.addAnnotation({
        id: currentTarget.annotation,
        bodies: [],
        target: currentTarget
      });

      // ...then make the new annotation the current selection
      selection.userSelect(currentTarget.annotation, lastDownEvent);
    }
  });
<<<<<<< HEAD

  if (annotatingEnabled)
    document.addEventListener('selectionchange', onSelectionChange);
=======
>>>>>>> be8478b5

  /**
   * Select events don't carry information about the mouse button
   * Therefore, to prevent right-click selection, we need to listen
   * to the initial pointerdown event and remember the button
   */
  const onPointerDown = (evt: PointerEvent) => {
<<<<<<< HEAD
    /**
     * Cloning the event to prevent it from accidentally being `undefined`
     * @see https://github.com/recogito/text-annotator-js/commit/65d13f3108c429311cf8c2523f6babbbc946013d#r144033948
     */
    lastDownEvent = clonePointerEvent(evt);
    isLeftClick = lastDownEvent.button === 0;
    currentTarget = undefined;
  };
  document.addEventListener('pointerdown', onPointerDown);
=======
    // Note that the event itself can be ephemeral!
    const { target, timeStamp, offsetX, offsetY, type } = evt;
    lastPointerDown = { ...evt, target, timeStamp, offsetX, offsetY, type };

    isLeftClick = evt.button === 0;
  }
>>>>>>> be8478b5

  const onPointerUp = (evt: PointerEvent) => {
    const annotatable = !(evt.target as Node).parentElement?.closest(NOT_ANNOTATABLE_SELECTOR);
    if (!annotatable || !isLeftClick)
      return;

    // Logic for selecting an existing annotation
    const clickSelect = () => {
      const { x, y } = container.getBoundingClientRect();

      const hovered =
        evt.target instanceof Node &&
        container.contains(evt.target) &&
        store.getAt(evt.clientX - x, evt.clientY - y, currentFilter);

      if (hovered) {
        const { selected } = selection;

        if (selected.length !== 1 || selected[0].id !== hovered.id)
          selection.userSelect(hovered.id, evt);
      } else if (!selection.isEmpty()) {
        selection.clear();
      }
    };

    const timeDifference = evt.timeStamp - lastDownEvent.timeStamp;

<<<<<<< HEAD
    /**
     * We must check the `isCollapsed` within the 0-timeout
     * to handle the annotation dismissal after a click properly.
     *
     * Otherwise, the `isCollapsed` will return an obsolete `false` value,
     * click won't be processed, and the annotation will get falsely re-selected.
     *
     * @see https://github.com/recogito/text-annotator-js/issues/136
     */
    setTimeout(() => {
      const sel = document.getSelection()

      // Just a click, not a selection
      if (sel?.isCollapsed && timeDifference < 300) {
        clickSelect();
      } else if (currentTarget) {
        selection.userSelect(currentTarget.annotation, evt);
      }
    });
=======
    // Just a click, not a selection
    if (sel?.isCollapsed && timeDifference < CLICK_TIMEOUT) {
      currentTarget = undefined;
      clickSelect();
    } else if (currentTarget && store.getAnnotation(currentTarget.annotation)) {
      selection.userSelect(currentTarget.annotation, evt);
    }
>>>>>>> be8478b5
  }

  container.addEventListener('pointerdown', onPointerDown);
  document.addEventListener('pointerup', onPointerUp);

<<<<<<< HEAD

  const arrowKeys = ['up', 'down', 'left', 'right'];
  const selectionKeys = [
    ...arrowKeys.map(key => `shift+${key}`),
    'ctrl+a',
    '⌘+a'
  ];

  hotkeys(selectionKeys.join(','), { element: container, keydown: true, keyup: false }, (evt) => {
    if (!evt.repeat) {
      lastDownEvent = cloneKeyboardEvent(evt);
    }
  });

  /**
   * Free caret movement through the text resets the annotation selection.
   *
   * It should be handled only on:
   * - the annotatable `container`, where the text is.
   * - the `body`, where the focus goes when user closes the popup,
   *   or clicks the button that gets unmounted, e.g. "Close"
   */
  const handleArrowKeyPress = (evt: KeyboardEvent) => {
    if (
      evt.repeat ||
      evt.target !== container && evt.target !== document.body
    ) {
      return;
    }

    currentTarget = undefined;
    selection.clear();
  };
  hotkeys(arrowKeys.join(','), { keydown: true, keyup: false }, handleArrowKeyPress);
=======
  if (annotatingEnabled) {
    container.addEventListener('selectstart', onSelectStart);
    document.addEventListener('selectionchange', onSelectionChange);
  }
>>>>>>> be8478b5

  const destroy = () => {
    container.removeEventListener('pointerdown', onPointerDown);
    document.removeEventListener('pointerup', onPointerUp);

    container.removeEventListener('selectstart', onSelectStart);
    document.removeEventListener('selectionchange', onSelectionChange);

<<<<<<< HEAD
    document.removeEventListener('pointerdown', onPointerDown);
    document.removeEventListener('pointerup', onPointerUp);

    hotkeys.unbind();
  };
=======

  }
>>>>>>> be8478b5

  return {
    destroy,
    setFilter,
    setUser
  };

};
<|MERGE_RESOLUTION|>--- conflicted
+++ resolved
@@ -59,14 +59,7 @@
     } : undefined;
   };
 
-<<<<<<< HEAD
-  if (annotatingEnabled)
-    container.addEventListener('selectstart', onSelectStart);
-
   const onSelectionChange = debounce((evt: Event) => {
-=======
-  const onSelectionChange = debounce((evt: PointerEvent) => {
->>>>>>> be8478b5
     const sel = document.getSelection();
 
     // This is to handle cases where the selection is "hijacked" by another element
@@ -78,21 +71,12 @@
       return;
     }
 
-<<<<<<< HEAD
-    // Chrome/iOS does not reliably fire the 'selectstart' event!
     const timeDifference = evt.timeStamp - (lastDownEvent?.timeStamp || evt.timeStamp);
+
     if (timeDifference < 1000 && !currentTarget) {
+
+      // Chrome/iOS does not reliably fire the 'selectstart' event!
       onSelectStart(lastDownEvent || evt);
-    }
-=======
-
-    const timeDifference = evt.timeStamp - (lastPointerDown?.timeStamp || evt.timeStamp);
-
-    if (timeDifference < 1000 && !currentTarget) {
-
-      // Chrome/iOS does not reliably fire the 'selectstart' event!
-      onSelectStart(lastPointerDown);
->>>>>>> be8478b5
 
     } else if (sel.isCollapsed && timeDifference < CLICK_TIMEOUT) {
 
@@ -100,13 +84,12 @@
        Firefox doesn't fire the 'selectstart' when user clicks
        over the text, which collapses the selection
       */
-      onSelectStart(lastPointerDown);
+      onSelectStart(lastDownEvent || evt);
 
     }
 
     // The selection isn't active -> bail out from selection change processing
     if (!currentTarget) return;
-<<<<<<< HEAD
 
     if (sel.isCollapsed) {
       /**
@@ -119,8 +102,6 @@
         selection.clear();
         store.deleteAnnotation(currentTarget.annotation);
       }
-=======
->>>>>>> be8478b5
 
       return;
     }
@@ -162,12 +143,6 @@
       selection.userSelect(currentTarget.annotation, lastDownEvent);
     }
   });
-<<<<<<< HEAD
-
-  if (annotatingEnabled)
-    document.addEventListener('selectionchange', onSelectionChange);
-=======
->>>>>>> be8478b5
 
   /**
    * Select events don't carry information about the mouse button
@@ -175,24 +150,13 @@
    * to the initial pointerdown event and remember the button
    */
   const onPointerDown = (evt: PointerEvent) => {
-<<<<<<< HEAD
     /**
      * Cloning the event to prevent it from accidentally being `undefined`
      * @see https://github.com/recogito/text-annotator-js/commit/65d13f3108c429311cf8c2523f6babbbc946013d#r144033948
      */
     lastDownEvent = clonePointerEvent(evt);
     isLeftClick = lastDownEvent.button === 0;
-    currentTarget = undefined;
-  };
-  document.addEventListener('pointerdown', onPointerDown);
-=======
-    // Note that the event itself can be ephemeral!
-    const { target, timeStamp, offsetX, offsetY, type } = evt;
-    lastPointerDown = { ...evt, target, timeStamp, offsetX, offsetY, type };
-
-    isLeftClick = evt.button === 0;
-  }
->>>>>>> be8478b5
+  };
 
   const onPointerUp = (evt: PointerEvent) => {
     const annotatable = !(evt.target as Node).parentElement?.closest(NOT_ANNOTATABLE_SELECTOR);
@@ -220,7 +184,6 @@
 
     const timeDifference = evt.timeStamp - lastDownEvent.timeStamp;
 
-<<<<<<< HEAD
     /**
      * We must check the `isCollapsed` within the 0-timeout
      * to handle the annotation dismissal after a click properly.
@@ -234,27 +197,20 @@
       const sel = document.getSelection()
 
       // Just a click, not a selection
-      if (sel?.isCollapsed && timeDifference < 300) {
+      if (sel?.isCollapsed && timeDifference < CLICK_TIMEOUT) {
+      currentTarget = undefined;
         clickSelect();
-      } else if (currentTarget) {
+      } else if (currentTarget && store.getAnnotation(currentTarget.annotation)) {
         selection.userSelect(currentTarget.annotation, evt);
       }
     });
-=======
-    // Just a click, not a selection
-    if (sel?.isCollapsed && timeDifference < CLICK_TIMEOUT) {
-      currentTarget = undefined;
-      clickSelect();
-    } else if (currentTarget && store.getAnnotation(currentTarget.annotation)) {
-      selection.userSelect(currentTarget.annotation, evt);
-    }
->>>>>>> be8478b5
   }
 
-  container.addEventListener('pointerdown', onPointerDown);
+  document.addEventListener('pointerdown', onPointerDown);
   document.addEventListener('pointerup', onPointerUp);
 
-<<<<<<< HEAD
+  container.addEventListener('selectstart', onSelectStart);
+  document.addEventListener('selectionchange', onSelectionChange);
 
   const arrowKeys = ['up', 'down', 'left', 'right'];
   const selectionKeys = [
@@ -289,30 +245,16 @@
     selection.clear();
   };
   hotkeys(arrowKeys.join(','), { keydown: true, keyup: false }, handleArrowKeyPress);
-=======
-  if (annotatingEnabled) {
-    container.addEventListener('selectstart', onSelectStart);
-    document.addEventListener('selectionchange', onSelectionChange);
-  }
->>>>>>> be8478b5
 
   const destroy = () => {
-    container.removeEventListener('pointerdown', onPointerDown);
+    document.removeEventListener('pointerdown', onPointerDown);
     document.removeEventListener('pointerup', onPointerUp);
 
     container.removeEventListener('selectstart', onSelectStart);
     document.removeEventListener('selectionchange', onSelectionChange);
 
-<<<<<<< HEAD
-    document.removeEventListener('pointerdown', onPointerDown);
-    document.removeEventListener('pointerup', onPointerUp);
-
     hotkeys.unbind();
   };
-=======
-
-  }
->>>>>>> be8478b5
 
   return {
     destroy,
