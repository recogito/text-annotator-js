--- conflicted
+++ resolved
@@ -2,9 +2,6 @@
 import { v4 as uuidv4 } from 'uuid';
 import type { TextAnnotatorState } from './state';
 import type { TextAnnotationTarget } from './model';
-<<<<<<< HEAD
-import { debounce, splitAnnotatableRanges, rangeToSelector, NOT_ANNOTATABLE_SELECTOR } from './utils';
-=======
 import {
   debounce,
   splitAnnotatableRanges,
@@ -13,7 +10,6 @@
   isWhitespaceOrEmpty,
   NOT_ANNOTATABLE_SELECTOR
 } from './utils';
->>>>>>> 27c45c02
 
 export const SelectionHandler = (
   container: HTMLElement,
@@ -76,14 +72,9 @@
     if (sel.isCollapsed || !isLeftClick || !currentTarget) return;
 
     const selectionRange = sel.getRangeAt(0);
-<<<<<<< HEAD
+    if (isWhitespaceOrEmpty(selectionRange)) return;
+    
     const annotatableRanges = splitAnnotatableRanges(selectionRange.cloneRange());
-=======
-    if (isWhitespaceOrEmpty(selectionRange)) return;
-
-    const trimmedRange = trimRange(selectionRange.cloneRange())
-    const annotatableRanges = splitAnnotatableRanges(trimmedRange);
->>>>>>> 27c45c02
 
     const hasChanged =
       annotatableRanges.length !== currentTarget.selector.length ||
