import { Origin } from '@annotorious/core';
import type { Filter, Selection, User } from '@annotorious/core';
import { v4 as uuidv4 } from 'uuid';
import hotkeys from 'hotkeys-js';
import { poll } from 'poll';

import type { TextAnnotatorState } from './state';
import type { TextAnnotation, TextAnnotationTarget } from './model';
import type { TextAnnotatorOptions } from './TextAnnotatorOptions';
import {
  clonePointerEvent,
  cloneKeyboardEvent,
  debounce,
  splitAnnotatableRanges,
  rangeToSelector,
  isMac,
  isWhitespaceOrEmpty,
  trimRangeToContainer,
  isNotAnnotatable
} from './utils';

const CLICK_TIMEOUT = 300;

const ARROW_KEYS = ['up', 'down', 'left', 'right'];

const SELECT_ALL = isMac ? '⌘+a' :  'ctrl+a';

const SELECTION_KEYS = [
  ...ARROW_KEYS.map(key => `shift+${key}`),
  SELECT_ALL
];

export const SelectionHandler = (
  container: HTMLElement,
  state: TextAnnotatorState<TextAnnotation, unknown>,
  options: TextAnnotatorOptions<TextAnnotation, unknown>
) => {

  let currentUser: User | undefined;

  const { annotatingEnabled, offsetReferenceSelector, selectionMode } = options;

  const setUser = (user?: User) => currentUser = user;

  let currentFilter: Filter | undefined;

  const setFilter = (filter?: Filter) => currentFilter = filter;

  const { store, selection } = state;

  let currentTarget: TextAnnotationTarget | undefined;

  let isLeftClick: boolean | undefined;

  let lastDownEvent: Selection['event'] | undefined;

  const onSelectStart = (evt: Event) => {    
    if (isLeftClick === false)
      return;

    /**
     * Make sure we don't listen to selection changes that were
     * not started on the container, or which are not supposed to
     * be annotatable (like a component popup).
     * Note that Chrome/iOS will sometimes return the root doc as target!
     */
    currentTarget = isNotAnnotatable(evt.target as Node)
      ? undefined
      : {
        annotation: uuidv4(),
        selector: [],
        creator: currentUser,
        created: new Date()
      };
  };

  const onSelectionChange = debounce((evt: Event) => {
    const sel = document.getSelection();

    /**
     * In iOS when a user clicks on a button, the `selectionchange` event is fired.
     * However, the generated selection is empty and the `anchorNode` is `null`.
     * That doesn't give us information about whether the selection is in the annotatable area
     * or whether the previously selected text was dismissed.
     * Therefore - we should bail out from such a range processing.
     *
     * @see https://github.com/recogito/text-annotator-js/pull/164#issuecomment-2416961473
     */
    if (!sel?.anchorNode) {
      return;
    }

    /**
     * This is to handle cases where the selection is "hijacked"
     * by another element in a not-annotatable area.
     * A rare case in theory.
     * But rich text editors will like Quill do it.
     */
    if (isNotAnnotatable(sel.anchorNode)) {
      currentTarget = undefined;
      return;
    }

    const timeDifference = evt.timeStamp - (lastDownEvent?.timeStamp || evt.timeStamp);

    /**
     * The selection start needs to be emulated only for the pointer events!
     * The keyboard ones are consistently fired on desktops
     * and the `timeDifference` will always be <10ms. between the `keydown` and `selectionchange`
     */
    if (lastDownEvent?.type === 'pointerdown') {
      if (timeDifference < 1000 && !currentTarget) {

        // Chrome/iOS does not reliably fire the 'selectstart' event!
        onSelectStart(lastDownEvent || evt);
      } else if (sel.isCollapsed && timeDifference < CLICK_TIMEOUT) {

        // Firefox doesn't fire the 'selectstart' when user clicks
        // over the text, which collapses the selection
        onSelectStart(lastDownEvent || evt);
      }
    }

    // The selection isn't active -> bail out from selection change processing
    if (!currentTarget) return;

    if (sel.isCollapsed) {
      /**
       * The selection range got collapsed during the selecting process.
       * The previously created annotation isn't relevant anymore and can be discarded
       *
       * @see https://github.com/recogito/text-annotator-js/issues/139
       */
      if (store.getAnnotation(currentTarget.annotation)) {
        selection.clear();
        store.deleteAnnotation(currentTarget.annotation);
      }

      return;
    }

    const selectionRange = sel.getRangeAt(0);

    // The selection should be captured only within the annotatable container
    const containedRange = trimRangeToContainer(selectionRange, container);
    if (isWhitespaceOrEmpty(containedRange)) return;

    const annotatableRanges = splitAnnotatableRanges(containedRange.cloneRange());

    const hasChanged =
      annotatableRanges.length !== currentTarget.selector.length ||
      annotatableRanges.some((r, i) => r.toString() !== currentTarget.selector[i]?.quote);
    if (!hasChanged) return;

    currentTarget = {
      ...currentTarget,
      selector: annotatableRanges.map(r => rangeToSelector(r, container, offsetReferenceSelector)),
      updated: new Date()
    };

    /**
     * During mouse selection on the desktop, the annotation won't usually exist while the selection is being edited.
     * But it'll be typical during selection via the keyboard or mobile's handlebars.
     */
    if (store.getAnnotation(currentTarget.annotation)) {
      store.updateTarget(currentTarget, Origin.LOCAL);
    } else {
      // Proper lifecycle management: clear the previous selection first...
      selection.clear();
    }
  });

  /**
   * Select events don't carry information about the mouse button.
   * Therefore, to prevent right-click selection, we need to listen
   * to the initial pointerdown event and remember the button
   */
  const onPointerDown = (evt: PointerEvent) => {
    if (isNotAnnotatable(evt.target as Node)) return;

    /**
     * Cloning the event to prevent it from accidentally being `undefined`
     * @see https://github.com/recogito/text-annotator-js/commit/65d13f3108c429311cf8c2523f6babbbc946013d#r144033948
     */
    lastDownEvent = clonePointerEvent(evt);
    isLeftClick = lastDownEvent.button === 0;
  };

  const onPointerUp = async (evt: PointerEvent) => {
    if (isNotAnnotatable(evt.target as Node) || !isLeftClick) return;

    // Logic for selecting an existing annotation
    const clickSelect = () => {
      const { x, y } = container.getBoundingClientRect();

      const hovered =
        evt.target instanceof Node &&
        container.contains(evt.target) &&
        store.getAt(evt.clientX - x, evt.clientY - y, selectionMode === 'all', currentFilter);

      if (hovered) {
        const { selected } = selection;

        const currentIds = new Set(selected.map(s => s.id));
        const nextIds = Array.isArray(hovered) ? hovered.map(a => a.id) : [hovered.id];

        const hasChanged =
          currentIds.size !== nextIds.length ||
          !nextIds.every(id => currentIds.has(id));

        if (hasChanged)
          selection.userSelect(nextIds, evt);
      } else {
        selection.clear();
      }
    };


    const timeDifference = evt.timeStamp - lastDownEvent.timeStamp;
    if (timeDifference < CLICK_TIMEOUT) {
      await pollSelectionCollapsed();

      const sel = document.getSelection();
      if (sel?.isCollapsed) {
        currentTarget = undefined;
        clickSelect();
        return;
      }
    }

    if (currentTarget && currentTarget.selector.length > 0) {

      upsertCurrentTarget();
      selection.userSelect(currentTarget.annotation, clonePointerEvent(evt));
    }
  }

  /**
   * We must check the `isCollapsed` after an unspecified timeout
   * to handle the annotation dismissal after a click properly.
   *
   * Otherwise, the `isCollapsed` will return an obsolete `false` value,
   * click won't be processed, and the annotation will get falsely re-selected.
   *
   * @see https://github.com/recogito/text-annotator-js/issues/136#issue-2465915707
   * @see https://github.com/recogito/text-annotator-js/issues/136#issuecomment-2413773804
   */
  const pollSelectionCollapsed = async () => {
    const sel = document.getSelection();

    let stopPolling = false;
    let isCollapsed = sel?.isCollapsed;
    const shouldStopPolling = () => isCollapsed || stopPolling;

    const pollingDelayMs = 1;
    const stopPollingInMs = 50;
    setTimeout(() => stopPolling = true, stopPollingInMs);

    return poll(() => isCollapsed = sel?.isCollapsed, pollingDelayMs, shouldStopPolling);
  }

  const onContextMenu = (evt: PointerEvent) => {
    const sel = document.getSelection();

    if (sel?.isCollapsed) return;

<<<<<<< HEAD
    // When selecting the initial word, Chrome Android fires `contextmenu`
    // before selectionChanged.
=======
    /**
     * When selecting the initial word, Chrome Android
     * fires the `contextmenu` before the `selectionchange`
     */
>>>>>>> f94ae91b
    if (!currentTarget || currentTarget.selector.length === 0) {
      onSelectionChange(evt);
    }

<<<<<<< HEAD
=======
    /**
     * The selection couldn't be initiated,
     * as it might span over a not-annotatable element.
     */
    if (!currentTarget) return;

>>>>>>> f94ae91b
    upsertCurrentTarget();

    selection.userSelect(currentTarget.annotation, clonePointerEvent(evt));
  }

  const onKeyup = (evt: KeyboardEvent) => {
    if (evt.key === 'Shift' && currentTarget) {
      const sel = document.getSelection();

      if (!sel.isCollapsed) {
        upsertCurrentTarget();
        selection.userSelect(currentTarget.annotation, cloneKeyboardEvent(evt));
      }
    }
  }

  const onSelectAll = (evt: KeyboardEvent) => {

    const onSelected = () => setTimeout(() => {
      if (currentTarget?.selector.length > 0) {
        selection.clear();

        store.addAnnotation({
          id: currentTarget.annotation,
          bodies: [],
          target: currentTarget
        });

        selection.userSelect(currentTarget.annotation, cloneKeyboardEvent(evt));
      }

      document.removeEventListener('selectionchange', onSelected);

      // Sigh... this needs a delay to work. But doesn't seem reliable.
    }, 100);

    // Listen to the change event that follows
    document.addEventListener('selectionchange', onSelected);

    // Start selection!
    onSelectStart(evt);
  }

  hotkeys(SELECTION_KEYS.join(','), { element: container, keydown: true, keyup: false }, evt => {
    if (!evt.repeat)
      lastDownEvent = cloneKeyboardEvent(evt);
  });

  hotkeys(SELECT_ALL, { keydown: true, keyup: false}, evt => {
    lastDownEvent = cloneKeyboardEvent(evt);
    onSelectAll(evt);
  });

  /**
   * Free caret movement through the text resets the annotation selection.
   *
   * It should be handled only on:
   * - the annotatable `container`, where the text is.
   * - the `body`, where the focus goes when user closes the popup,
   *   or clicks the button that gets unmounted, e.g. "Close"
   */
  const handleArrowKeyPress = (evt: KeyboardEvent) => {
    if (
      evt.repeat ||
      evt.target !== container && evt.target !== document.body
    ) {
      return;
    }

    currentTarget = undefined;
    selection.clear();
  };

  hotkeys(ARROW_KEYS.join(','), { keydown: true, keyup: false }, handleArrowKeyPress);

  // Helper
  const upsertCurrentTarget = () => {
    const existingAnnotation = store.getAnnotation(currentTarget.annotation);
    if (!existingAnnotation) {
      store.addAnnotation({
        id: currentTarget.annotation,
        bodies: [],
        target: currentTarget
      });
      return;
    }

    const { target: { updated: existingTargetUpdated } } = existingAnnotation;
    const { updated: currentTargetUpdated } = currentTarget;
    if (
      !existingTargetUpdated ||
      !currentTargetUpdated ||
      existingTargetUpdated < currentTargetUpdated
    ) {
      store.updateTarget(currentTarget);
    }
  };

  container.addEventListener('pointerdown', onPointerDown);
  document.addEventListener('pointerup', onPointerUp);
  document.addEventListener('contextmenu', onContextMenu);

  if (annotatingEnabled) {
    container.addEventListener('keyup', onKeyup);
    container.addEventListener('selectstart', onSelectStart);
    document.addEventListener('selectionchange', onSelectionChange);
  }

  const destroy = () => {
    container.removeEventListener('pointerdown', onPointerDown);
    document.removeEventListener('pointerup', onPointerUp);
    document.removeEventListener('contextmenu', onContextMenu);

    container.removeEventListener('keyup', onKeyup);
    container.removeEventListener('selectstart', onSelectStart);
    document.removeEventListener('selectionchange', onSelectionChange);

    hotkeys.unbind();
  };

  return {
    destroy,
    setFilter,
    setUser
  }

}
<|MERGE_RESOLUTION|>--- conflicted
+++ resolved
@@ -54,7 +54,7 @@
 
   let lastDownEvent: Selection['event'] | undefined;
 
-  const onSelectStart = (evt: Event) => {    
+  const onSelectStart = (evt: Event) => {
     if (isLeftClick === false)
       return;
 
@@ -264,28 +264,18 @@
 
     if (sel?.isCollapsed) return;
 
-<<<<<<< HEAD
-    // When selecting the initial word, Chrome Android fires `contextmenu`
-    // before selectionChanged.
-=======
     /**
      * When selecting the initial word, Chrome Android
-     * fires the `contextmenu` before the `selectionchange`
-     */
->>>>>>> f94ae91b
+     * fires the`contextmenu`before the `selectionchange`
+     */
     if (!currentTarget || currentTarget.selector.length === 0) {
       onSelectionChange(evt);
     }
-
-<<<<<<< HEAD
-=======
-    /**
+/**
      * The selection couldn't be initiated,
      * as it might span over a not-annotatable element.
      */
     if (!currentTarget) return;
-
->>>>>>> f94ae91b
     upsertCurrentTarget();
 
     selection.userSelect(currentTarget.annotation, clonePointerEvent(evt));
