--- conflicted
+++ resolved
@@ -1,24 +1,14 @@
-<<<<<<< HEAD
 import debounce from 'debounce';
 import { v4 as uuidv4 } from 'uuid';
+import hotkeys from 'hotkeys-js';
 
 import { Origin, type Filter, type User } from '@annotorious/core';
 
-import type { TextAnnotatorState } from './state';
-import type { TextAnnotation, TextAnnotationTarget } from './model';
-import {
-=======
-import { Origin } from '@annotorious/core';
-import type { Filter, Selection, User } from '@annotorious/core';
-import { v4 as uuidv4 } from 'uuid';
-import hotkeys from 'hotkeys-js';
 import type { TextAnnotatorState } from './state';
 import type { TextAnnotation, TextAnnotationTarget } from './model';
 import {
   clonePointerEvent,
   cloneKeyboardEvent,
-  debounce,
->>>>>>> 1b9fbb59
   splitAnnotatableRanges,
   rangeToSelector,
   isWhitespaceOrEmpty,
@@ -26,9 +16,6 @@
   NOT_ANNOTATABLE_SELECTOR
 } from './utils';
 
-<<<<<<< HEAD
-export const createSelectionHandler = (
-=======
 const CLICK_TIMEOUT = 300;
 
 const ARROW_KEYS = ['up', 'down', 'left', 'right'];
@@ -39,13 +26,14 @@
   '⌘+a'
 ];
 
-export const SelectionHandler = (
->>>>>>> 1b9fbb59
+export const createSelectionHandler = (
   container: HTMLElement,
   state: TextAnnotatorState<TextAnnotation, unknown>,
   offsetReferenceSelector?: string
 ) => {
 
+  const { store, selection } = state;
+
   let currentUser: User | undefined;
 
   const setUser = (user?: User) => currentUser = user;
@@ -53,6 +41,12 @@
   let currentFilter: Filter | undefined;
 
   const setFilter = (filter?: Filter) => currentFilter = filter;
+
+  let currentTarget: TextAnnotationTarget | undefined;
+
+  let isLeftClick: boolean | undefined;
+
+  let lastDownEvent: Selection['event'] | undefined;
 
   let currentAnnotatingEnabled = true;
 
@@ -62,28 +56,14 @@
 
     if (!enabled) {
       currentTarget = undefined;
-      lastPointerDown = undefined;
-    }
-  };
-
-  const { store, selection } = state;
-
-  let currentTarget: TextAnnotationTarget | undefined;
-
-  let isLeftClick: boolean | undefined;
-
-  let lastDownEvent: Selection['event'] | undefined;
-
-<<<<<<< HEAD
-  const onSelectStart = (evt: PointerEvent) => {
+      lastDownEvent = undefined;
+    }
+  };
+
+  const onSelectStart = (evt: Event) => {
     if (!currentAnnotatingEnabled) return;
 
-    if (!isLeftClick) return;
-=======
-  const onSelectStart = (evt: Event) => {
-    if (isLeftClick === false)
-      return;
->>>>>>> 1b9fbb59
+    if (isLeftClick === false) return;
 
     /**
      * Make sure we don't listen to selection changes that were
@@ -93,11 +73,6 @@
      */
     const annotatable = !(evt.target as Node).parentElement?.closest(NOT_ANNOTATABLE_SELECTOR);
 
-<<<<<<< HEAD
-  const onSelectionChange = debounce((evt: PointerEvent) => {
-    if (!currentAnnotatingEnabled) return;
-
-=======
     currentTarget = annotatable ? {
       annotation: uuidv4(),
       selector: [],
@@ -107,7 +82,7 @@
   };
 
   const onSelectionChange = debounce((evt: Event) => {
->>>>>>> 1b9fbb59
+    if (!currentAnnotatingEnabled) return;
     const sel = document.getSelection();
 
     // This is to handle cases where the selection is "hijacked" by another element
