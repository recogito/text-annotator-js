import { createAnonymousGuest, createLifecycleObserver, createBaseAnnotator, Filter, createUndoStack } from '@annotorious/core';
import type { Annotator, User, PresenceProvider } from '@annotorious/core';
import { createCanvasRenderer, createHighlightsRenderer, createSpansRenderer, type HighlightStyleExpression } from './highlight';
import { createPresencePainter } from './presence';
import { scrollIntoView } from './api';
import { TextAnnotationStore, TextAnnotatorState, createTextAnnotatorState } from './state';
import type { TextAnnotation } from './model';
import { cancelSingleClickEvents } from './utils';
import { fillDefaults, type RendererType, type TextAnnotatorOptions } from './TextAnnotatorOptions';
import { SelectionHandler } from './SelectionHandler';

import './TextAnnotator.css';

const USE_DEFAULT_RENDERER: RendererType = 'SPANS';

export interface TextAnnotator<E extends unknown = TextAnnotation> extends Annotator<TextAnnotation, E> {

  element: HTMLElement;

  setStyle(style: HighlightStyleExpression | undefined): void;

  // Returns true if successful (or false if the annotation is not currently rendered)
  scrollIntoView(annotation: TextAnnotation): boolean;

  state: TextAnnotatorState;

}

export const createTextAnnotator = <E extends unknown = TextAnnotation>(
  container: HTMLElement,
  options: TextAnnotatorOptions<E> = {}
): TextAnnotator<E> => {
  // Prevent mobile browsers from triggering word selection on single click.
  cancelSingleClickEvents(container);

  const opts = fillDefaults<E>(options, {
<<<<<<< HEAD
    annotationEnabled: true,
    user: createAnonymousGuest()
=======
    annotatingEnabled: true
>>>>>>> e6d3f333
  });

  const state: TextAnnotatorState = createTextAnnotatorState(container, opts.userAction);

  const { selection, viewport } = state;

  const store: TextAnnotationStore = state.store;

  const undoStack = createUndoStack(store);

<<<<<<< HEAD
  const lifecycle = createLifecyleObserver<TextAnnotation, E>(state, undoStack, opts.adapter);
  
  let currentUser: User = opts.user;
=======
  const lifecycle = createLifecycleObserver<TextAnnotation, E>(state, undoStack, opts.adapter);

  let currentUser: User = createAnonymousGuest();
>>>>>>> e6d3f333

  // Use selected renderer, or fall back to default. If CSS_HIGHLIGHT is
  // requested, check if CSS Custom Highlights are supported, and fall
  // back to default renderer if not.
  const useRenderer: RendererType =
    opts.renderer === 'CSS_HIGHLIGHTS'
      ? Boolean(CSS.highlights) ? 'CSS_HIGHLIGHTS' : USE_DEFAULT_RENDERER
      : opts.renderer || USE_DEFAULT_RENDERER;

  const highlightRenderer =
    useRenderer === 'SPANS' ? createSpansRenderer(container, state, viewport) :
    useRenderer === 'CSS_HIGHLIGHTS' ? createHighlightsRenderer(container, state, viewport) :
    useRenderer === 'CANVAS' ? createCanvasRenderer(container, state, viewport) : undefined;

  if (!highlightRenderer)
    throw `Unknown renderer implementation: ${useRenderer}`;

  console.debug(`Using ${useRenderer} renderer`);

  if (opts.style)
    highlightRenderer.setStyle(opts.style);

  const selectionHandler = SelectionHandler(container, state, opts.annotatingEnabled, opts.offsetReferenceSelector);
  selectionHandler.setUser(currentUser);

  /*************************/
  /*      External API     */
  /******++++++*************/

  // Most of the external API functions are covered in the base annotator
  const base = createBaseAnnotator<TextAnnotation, E>(state, undoStack, opts.adapter);

  const getUser = () => currentUser;

  const setFilter = (filter?: Filter) => {
    highlightRenderer.setFilter(filter);
    selectionHandler.setFilter(filter);
  }

  const setStyle = (style: HighlightStyleExpression | undefined) =>
    highlightRenderer.setStyle(style);

  const setUser = (user: User) => {
    currentUser = user;
    selectionHandler.setUser(user);
  }

  const setPresenceProvider = (provider: PresenceProvider) => {
    if (provider) {
      highlightRenderer.setPainter(createPresencePainter(container, provider, opts.presence));
      provider.on('selectionChange', () => highlightRenderer.redraw());
    }
  }

  const setSelected = (arg?: string | string[]) => {
    if (arg) {
      selection.setSelected(arg);
    } else {
      selection.clear();
    }
  }

  const setVisible = (visible: boolean) =>
    highlightRenderer.setVisible(visible);

  const destroy = () => {
    highlightRenderer.destroy();
    selectionHandler.destroy();

    // Other cleanup actions
    undoStack.destroy();
  }

  return {
    ...base,
    destroy,
    element: container,
    getUser,
    setFilter,
    setStyle,
    setUser,
    setSelected,
    setPresenceProvider,
    setVisible,
    on: lifecycle.on,
    off: lifecycle.off,
    scrollIntoView: scrollIntoView(container, store),
    state
  }

}<|MERGE_RESOLUTION|>--- conflicted
+++ resolved
@@ -34,12 +34,8 @@
   cancelSingleClickEvents(container);
 
   const opts = fillDefaults<E>(options, {
-<<<<<<< HEAD
-    annotationEnabled: true,
+    annotatingEnabled: true,
     user: createAnonymousGuest()
-=======
-    annotatingEnabled: true
->>>>>>> e6d3f333
   });
 
   const state: TextAnnotatorState = createTextAnnotatorState(container, opts.userAction);
@@ -50,15 +46,9 @@
 
   const undoStack = createUndoStack(store);
 
-<<<<<<< HEAD
-  const lifecycle = createLifecyleObserver<TextAnnotation, E>(state, undoStack, opts.adapter);
-  
-  let currentUser: User = opts.user;
-=======
   const lifecycle = createLifecycleObserver<TextAnnotation, E>(state, undoStack, opts.adapter);
 
-  let currentUser: User = createAnonymousGuest();
->>>>>>> e6d3f333
+  let currentUser: User = opts.user;
 
   // Use selected renderer, or fall back to default. If CSS_HIGHLIGHT is
   // requested, check if CSS Custom Highlights are supported, and fall
