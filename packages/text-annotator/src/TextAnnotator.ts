--- conflicted
+++ resolved
@@ -1,4 +1,3 @@
-<<<<<<< HEAD
 import {
   createAnonymousGuest,
   createLifecycleObserver,
@@ -6,10 +5,6 @@
   createUndoStack,
   type Filter,
 } from '@annotorious/core';
-=======
-import { createAnonymousGuest, createLifecycleObserver, createBaseAnnotator, createUndoStack } from '@annotorious/core';
-import type { Filter } from '@annotorious/core';
->>>>>>> 8ad2afe4
 import type { Annotator, User, PresenceProvider } from '@annotorious/core';
 
 import {
@@ -39,13 +34,9 @@
   // Returns true if successful (or false if the annotation is not currently rendered)
   scrollIntoView(annotationOrId: I | string): boolean;
 
-<<<<<<< HEAD
   setAnnotatingEnabled: (enabled: boolean) => void;
 
-  state: TextAnnotatorState<I>;
-=======
   state: TextAnnotatorState<I, E>;
->>>>>>> 8ad2afe4
 
 }
 
@@ -61,7 +52,7 @@
     user: createAnonymousGuest()
   });
 
-  const state: TextAnnotatorState<TextAnnotation, E> = 
+  const state: TextAnnotatorState<TextAnnotation, E> =
     createTextAnnotatorState<TextAnnotation, E>(container, opts.userSelectAction);
 
   const { selection, viewport } = state;
