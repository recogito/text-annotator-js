import { createAnonymousGuest, createLifecyleObserver, createBaseAnnotator, DrawingStyle, Filter, createUndoStack } from '@annotorious/core';
import type { Annotator, User, PresenceProvider } from '@annotorious/core';
import { createPainter } from './presence';
<<<<<<< HEAD
import { createHighlightLayer, type HighlightPainterStyle } from './highlight';
=======
import { createHighlightLayer } from './highlight';
// import { createHighlightLayer } from './highlight/nativeHighlightLayer';
>>>>>>> 9dbac659
import { scrollIntoView } from './api';
import { TextAnnotationStore, TextAnnotatorState, createTextAnnotatorState } from './state';
import type { TextAnnotation } from './model';
import type { TextAnnotatorOptions } from './TextAnnotatorOptions';
import { SelectionHandler } from './SelectionHandler';

import './TextAnnotator.css';
import { createPresenceLayer } from './presence/dedicatedPresenceLayer';

export interface TextAnnotator<T extends unknown = TextAnnotation> extends Annotator<TextAnnotation, T> {

  element: HTMLElement;

  // Returns true if successful (or false if the annotation is not currently rendered)
  scrollIntoView(annotation: TextAnnotation): boolean;

  setStyle(style?: HighlightPainterStyle): void;

}

export const createTextAnnotator = <E extends unknown = TextAnnotation>(
  container: HTMLElement, 
  opts: TextAnnotatorOptions<E> = {}
): TextAnnotator<E> => {
  // Prevent mobile browsers from triggering word selection on single click.
  container.addEventListener('click', evt => (evt.target as Element).nodeName !== 'A' && evt.preventDefault());

  const state: TextAnnotatorState = createTextAnnotatorState(container, opts.pointerAction);

  const { selection, viewport } = state;

  const store: TextAnnotationStore = state.store;

  const undoStack = createUndoStack(store);

  const lifecycle = createLifecyleObserver<TextAnnotation, TextAnnotation | E>(
    state, undoStack, opts.adapter
  );
  
  let currentUser: User = createAnonymousGuest();

  const highlightLayer = createHighlightLayer(container, state, viewport);
  if (opts.style)
    highlightLayer.setDrawingStyle(opts.style);

  const selectionHandler = SelectionHandler(container, state, opts.offsetReferenceSelector);

  selectionHandler.setUser(currentUser);

  /*************************/
  /*      External API     */
  /******++++++*************/

  // Most of the external API functions are covered in the base annotator
  const base = createBaseAnnotator<TextAnnotation, E>(state, undoStack, opts.adapter);

  const getUser = () => currentUser;

  const setFilter = (filter?: Filter) =>
    highlightLayer.setFilter(filter);

  const setStyle = (style?: HighlightPainterStyle) =>
    highlightLayer.setDrawingStyle(style);

  const setUser = (user: User) => {
    currentUser = user;
    selectionHandler.setUser(user);
  }

  const setPresenceProvider = (provider: PresenceProvider) => {
    if (provider) {
      const p = createPresenceLayer(container, provider, opts.presence);
      highlightLayer.setPainter(createPainter(provider, opts.presence));
      provider.on('selectionChange', () => highlightLayer.redraw());
    }
  }

  const setSelected = (arg?: string | string[]) => {
    if (arg) {
      selection.setSelected(arg);
    } else {
      selection.clear();
    }
  }

  const destroy = () => {
    highlightLayer.destroy();
    selectionHandler.destroy();

    // Other cleanup actions
    undoStack.destroy();
  }

  return {
    ...base,
    destroy,
    element: container,
    getUser,
    setFilter,
    setStyle,
    setUser,
    setSelected,
    setPresenceProvider,
    on: lifecycle.on,
    off: lifecycle.off,
    scrollIntoView: scrollIntoView(container, store),
    state
  }

}<|MERGE_RESOLUTION|>--- conflicted
+++ resolved
@@ -1,12 +1,8 @@
 import { createAnonymousGuest, createLifecyleObserver, createBaseAnnotator, DrawingStyle, Filter, createUndoStack } from '@annotorious/core';
 import type { Annotator, User, PresenceProvider } from '@annotorious/core';
 import { createPainter } from './presence';
-<<<<<<< HEAD
 import { createHighlightLayer, type HighlightPainterStyle } from './highlight';
-=======
-import { createHighlightLayer } from './highlight';
 // import { createHighlightLayer } from './highlight/nativeHighlightLayer';
->>>>>>> 9dbac659
 import { scrollIntoView } from './api';
 import { TextAnnotationStore, TextAnnotatorState, createTextAnnotatorState } from './state';
 import type { TextAnnotation } from './model';
