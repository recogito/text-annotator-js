import {
  createAnonymousGuest,
  createLifecycleObserver,
  createBaseAnnotator,
  Filter,
  createUndoStack
} from '@annotorious/core';
import type { Annotator, User, PresenceProvider } from '@annotorious/core';
import {
  createCanvasRenderer,
  createHighlightsRenderer,
  createSpansRenderer,
  type HighlightStyleExpression
} from './highlight';
import { createPresencePainter } from './presence';
import { scrollIntoView } from './api';
import { TextAnnotationStore, TextAnnotatorState, createTextAnnotatorState } from './state';
import type { TextAnnotation } from './model';
import { cancelSingleClickEvents } from './utils';
import { fillDefaults, type RendererType, type TextAnnotatorOptions } from './TextAnnotatorOptions';
import { createSelectionHandler } from './SelectionHandler';

import './TextAnnotator.css';

const USE_DEFAULT_RENDERER: RendererType = 'SPANS';

export interface TextAnnotator<I extends TextAnnotation = TextAnnotation, E extends unknown = TextAnnotation> extends Annotator<TextAnnotation, E> {

  element: HTMLElement;

  setStyle(style: HighlightStyleExpression | undefined): void;

  // Returns true if successful (or false if the annotation is not currently rendered)
  scrollIntoView(annotation: I): boolean;

<<<<<<< HEAD
  setAnnotatingEnabled: (enabled: boolean) => void;

  state: TextAnnotatorState;
=======
  state: TextAnnotatorState<I>;
>>>>>>> 7a6b6ab4

}

export const createTextAnnotator = <E extends unknown = TextAnnotation>(
  container: HTMLElement,
  options: TextAnnotatorOptions<TextAnnotation, E> = {}
): TextAnnotator<TextAnnotation, E> => {
  // Prevent mobile browsers from triggering word selection on single click.
  cancelSingleClickEvents(container);

  const opts = fillDefaults<TextAnnotation, E>(options, {
    annotatingEnabled: true,
    user: createAnonymousGuest()
  });

  const state: TextAnnotatorState = createTextAnnotatorState(container, opts.userSelectAction);

  const { selection, viewport } = state;

  const store: TextAnnotationStore = state.store;

  const undoStack = createUndoStack(store);

  const lifecycle = createLifecycleObserver<TextAnnotation, E>(state, undoStack, opts.adapter);

  let currentUser: User = opts.user;

  // Use selected renderer, or fall back to default. If CSS_HIGHLIGHT is
  // requested, check if CSS Custom Highlights are supported, and fall
  // back to default renderer if not.
  const useRenderer: RendererType =
    opts.renderer === 'CSS_HIGHLIGHTS'
      ? Boolean(CSS.highlights) ? 'CSS_HIGHLIGHTS' : USE_DEFAULT_RENDERER
      : opts.renderer || USE_DEFAULT_RENDERER;

  const highlightRenderer =
    useRenderer === 'SPANS' ? createSpansRenderer(container, state, viewport) :
      useRenderer === 'CSS_HIGHLIGHTS' ? createHighlightsRenderer(container, state, viewport) :
        useRenderer === 'CANVAS' ? createCanvasRenderer(container, state, viewport) : undefined;

  if (!highlightRenderer)
    throw `Unknown renderer implementation: ${useRenderer}`;

  console.debug(`Using ${useRenderer} renderer`);

  if (opts.style)
    highlightRenderer.setStyle(opts.style);

  const selectionHandler = createSelectionHandler(container, state, opts.offsetReferenceSelector);
  selectionHandler.setUser(currentUser);
  selectionHandler.setAnnotatingEnabled(opts.annotatingEnabled);

  /*************************/
  /*      External API     */
  /******++++++*************/

  // Most of the external API functions are covered in the base annotator
  const base = createBaseAnnotator<TextAnnotation, E>(state, undoStack, opts.adapter);

  const getUser = () => currentUser;

  const setAnnotatingEnabled = (enabled?: boolean) => {
    selectionHandler.setAnnotatingEnabled(
      enabled === undefined ? true : enabled
    );
  };

  const setFilter = (filter?: Filter) => {
    highlightRenderer.setFilter(filter);
    selectionHandler.setFilter(filter);
  }

  const setStyle = (style: HighlightStyleExpression | undefined) =>
    highlightRenderer.setStyle(style);

  const setUser = (user: User) => {
    currentUser = user;
    selectionHandler.setUser(user);
  }

  const setPresenceProvider = (provider: PresenceProvider) => {
    if (provider) {
      highlightRenderer.setPainter(createPresencePainter(provider, opts.presence));
      provider.on('selectionChange', () => highlightRenderer.redraw());
    }
  }

  const setSelected = (arg?: string | string[]) => {
    if (arg) {
      selection.setSelected(arg);
    } else {
      selection.clear();
    }
  }

  const setVisible = (visible: boolean) =>
    highlightRenderer.setVisible(visible);

  const destroy = () => {
    highlightRenderer.destroy();
    selectionHandler.destroy();

    // Other cleanup actions
    undoStack.destroy();
  }

  return {
    ...base,
    destroy,
    element: container,
    getUser,
    setAnnotatingEnabled,
    setFilter,
    setStyle,
    setUser,
    setSelected,
    setPresenceProvider,
    setVisible,
    on: lifecycle.on,
    off: lifecycle.off,
    scrollIntoView: scrollIntoView(container, store),
    state
  }

}<|MERGE_RESOLUTION|>--- conflicted
+++ resolved
@@ -2,10 +2,11 @@
   createAnonymousGuest,
   createLifecycleObserver,
   createBaseAnnotator,
-  Filter,
-  createUndoStack
+  createUndoStack,
+  type Filter,
 } from '@annotorious/core';
 import type { Annotator, User, PresenceProvider } from '@annotorious/core';
+
 import {
   createCanvasRenderer,
   createHighlightsRenderer,
@@ -33,13 +34,9 @@
   // Returns true if successful (or false if the annotation is not currently rendered)
   scrollIntoView(annotation: I): boolean;
 
-<<<<<<< HEAD
   setAnnotatingEnabled: (enabled: boolean) => void;
 
-  state: TextAnnotatorState;
-=======
   state: TextAnnotatorState<I>;
->>>>>>> 7a6b6ab4
 
 }
 
