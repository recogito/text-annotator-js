import { createAnonymousGuest, createLifecycleObserver, createBaseAnnotator, Filter, createUndoStack } from '@annotorious/core';
import type { Annotator, User, PresenceProvider } from '@annotorious/core';
import { createCanvasRenderer, createHighlightsRenderer, createSpansRenderer, type HighlightStyleExpression } from './highlight';
import { createPresencePainter } from './presence';
import { scrollIntoView } from './api';
import { TextAnnotationStore, TextAnnotatorState, createTextAnnotatorState } from './state';
import type { TextAnnotation } from './model';
import { cancelSingleClickEvents, programmaticallyFocusable } from './utils';
import { fillDefaults, type RendererType, type TextAnnotatorOptions } from './TextAnnotatorOptions';
import { SelectionHandler } from './SelectionHandler';

import './TextAnnotator.css';

const USE_DEFAULT_RENDERER: RendererType = 'SPANS';

export interface TextAnnotator<I extends TextAnnotation = TextAnnotation, E extends unknown = TextAnnotation> extends Annotator<TextAnnotation, E> {

  element: HTMLElement;

  setStyle(style: HighlightStyleExpression | undefined): void;

  // Returns true if successful (or false if the annotation is not currently rendered)
  scrollIntoView(annotation: I): boolean;

  state: TextAnnotatorState;

}

export const createTextAnnotator = <E extends unknown = TextAnnotation>(
  container: HTMLElement,
  options: TextAnnotatorOptions<TextAnnotation, E> = {}
): TextAnnotator<TextAnnotation, E> => {
  // Prevent mobile browsers from triggering word selection on single click.
  cancelSingleClickEvents(container);

<<<<<<< HEAD
  // Make sure that the container is focusable and can receive both pointer and keyboard events
  programmaticallyFocusable(container);

  const opts = fillDefaults<E>(options, {
=======
  const opts = fillDefaults<TextAnnotation, E>(options, {
>>>>>>> 166540e9
    annotatingEnabled: true,
    user: createAnonymousGuest()
  });

  const state: TextAnnotatorState = createTextAnnotatorState(container, opts.userSelectAction);

  const { selection, viewport } = state;

  const store: TextAnnotationStore = state.store;

  const undoStack = createUndoStack(store);

  const lifecycle = createLifecycleObserver<TextAnnotation, E>(state, undoStack, opts.adapter);

  let currentUser: User = opts.user;

  // Use selected renderer, or fall back to default. If CSS_HIGHLIGHT is
  // requested, check if CSS Custom Highlights are supported, and fall
  // back to default renderer if not.
  const useRenderer: RendererType =
    opts.renderer === 'CSS_HIGHLIGHTS'
      ? Boolean(CSS.highlights) ? 'CSS_HIGHLIGHTS' : USE_DEFAULT_RENDERER
      : opts.renderer || USE_DEFAULT_RENDERER;

  const highlightRenderer =
    useRenderer === 'SPANS' ? createSpansRenderer(container, state, viewport) :
    useRenderer === 'CSS_HIGHLIGHTS' ? createHighlightsRenderer(container, state, viewport) :
    useRenderer === 'CANVAS' ? createCanvasRenderer(container, state, viewport) : undefined;

  if (!highlightRenderer)
    throw `Unknown renderer implementation: ${useRenderer}`;

  console.debug(`Using ${useRenderer} renderer`);

  if (opts.style)
    highlightRenderer.setStyle(opts.style);

  const selectionHandler = SelectionHandler(container, state, opts.annotatingEnabled, opts.offsetReferenceSelector);
  selectionHandler.setUser(currentUser);

  /*************************/
  /*      External API     */
  /******++++++*************/

  // Most of the external API functions are covered in the base annotator
  const base = createBaseAnnotator<TextAnnotation, E>(state, undoStack, opts.adapter);

  const getUser = () => currentUser;

  const setFilter = (filter?: Filter) => {
    highlightRenderer.setFilter(filter);
    selectionHandler.setFilter(filter);
  }

  const setStyle = (style: HighlightStyleExpression | undefined) =>
    highlightRenderer.setStyle(style);

  const setUser = (user: User) => {
    currentUser = user;
    selectionHandler.setUser(user);
  }

  const setPresenceProvider = (provider: PresenceProvider) => {
    if (provider) {
      highlightRenderer.setPainter(createPresencePainter(container, provider, opts.presence));
      provider.on('selectionChange', () => highlightRenderer.redraw());
    }
  }

  const setSelected = (arg?: string | string[]) => {
    if (arg) {
      selection.setSelected(arg);
    } else {
      selection.clear();
    }
  }

  const setVisible = (visible: boolean) =>
    highlightRenderer.setVisible(visible);

  const destroy = () => {
    highlightRenderer.destroy();
    selectionHandler.destroy();

    // Other cleanup actions
    undoStack.destroy();
  }

  return {
    ...base,
    destroy,
    element: container,
    getUser,
    setFilter,
    setStyle,
    setUser,
    setSelected,
    setPresenceProvider,
    setVisible,
    on: lifecycle.on,
    off: lifecycle.off,
    scrollIntoView: scrollIntoView(container, store),
    state
  }

}<|MERGE_RESOLUTION|>--- conflicted
+++ resolved
@@ -33,14 +33,10 @@
   // Prevent mobile browsers from triggering word selection on single click.
   cancelSingleClickEvents(container);
 
-<<<<<<< HEAD
   // Make sure that the container is focusable and can receive both pointer and keyboard events
   programmaticallyFocusable(container);
 
-  const opts = fillDefaults<E>(options, {
-=======
   const opts = fillDefaults<TextAnnotation, E>(options, {
->>>>>>> 166540e9
     annotatingEnabled: true,
     user: createAnonymousGuest()
   });
