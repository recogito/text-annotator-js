import RBush from 'rbush';
import type { Store } from '@annotorious/core';
import { createNanoEvents, type Unsubscribe } from 'nanoevents';

import type { TextAnnotation, TextAnnotationTarget } from '../model';
import { isRevived, reviveSelector, mergeClientRects, getHighlightClientRects } from '../utils';
import type { AnnotationRects } from './TextAnnotationStore';

interface IndexedHighlightRect {

  minX: number;

  minY: number;

  maxX: number;

  maxY: number;

  annotation: {
    
    id: string;

    rects: DOMRect[];

  }

}

<<<<<<< HEAD
export interface SpatialTreeEvents {

  recalculate(): void;

}

export const createSpatialTree = <T extends TextAnnotation>(store: Store<T>, container: HTMLElement) => {
=======
export const createSpatialTree = <T extends TextAnnotation>(
  store: Store<T>, 
  container: HTMLElement,
  hMergeTolerance?: number,
  vMergeTolerance?: number
) => {
>>>>>>> 59048a75

  const tree = new RBush<IndexedHighlightRect>();

  const index = new Map<string, IndexedHighlightRect[]>();

  const emitter = createNanoEvents<SpatialTreeEvents>();

  // Helper: converts a single text annotation target to a list of hightlight rects
  const toItems = (target: TextAnnotationTarget, offset: DOMRect): IndexedHighlightRect[] => {
    // const start = performance.now();

    const rects = target.selector.flatMap(s => {
      const revivedRange = isRevived([s]) ? s.range : reviveSelector(s, container).range;
      return getHighlightClientRects(revivedRange);
    });

    // console.log(`Highlights took ${performance.now() - start}ms`);

    const merged = mergeClientRects(rects, hMergeTolerance, vMergeTolerance)
      // Offset the merged client rects so that coords
      // are relative to the parent container
      .map(({ left, top, right, bottom }) =>  
        new DOMRect(left - offset.left, top - offset.top, right - left, bottom - top));

    // console.log(`Merging took ${performance.now() - start}ms`);

    return merged.map(rect => {
      const { x, y, width, height } = rect;

      return {
        minX: x,
        minY: y,
        maxX: x + width,
        maxY: y + height,
        annotation: {
          id: target.annotation,
          rects: merged
        }
      }
    });
  }

  const all = () => [...index.values()];

  const clear = () => {
    tree.clear();
    index.clear();
  }

  const insert = (target: TextAnnotationTarget) => {
    const rects = toItems(target, container.getBoundingClientRect());
    if (rects.length === 0) return;

    rects.forEach(rect => tree.insert(rect));
    index.set(target.annotation, rects);
  }

  const remove = (target: TextAnnotationTarget) => {
    const rects = index.get(target.annotation);
    if (rects) {
      rects.forEach(rect => tree.remove(rect));
      index.delete(target.annotation);
    }
  }

  const update = (target: TextAnnotationTarget) => {
    remove(target);
    insert(target);
  }

  const set = (targets: TextAnnotationTarget[], replace: boolean = true) => {
    if (replace)
      clear();

    const offset = container.getBoundingClientRect();

    const rectsByTarget = targets.map(target => ({ target, rects: toItems(target, offset) }));
    rectsByTarget.forEach(({ target, rects }) => {
      if (rects.length > 0)
        index.set(target.annotation, rects)
    });

    const allRects = rectsByTarget.flatMap(({ rects }) => rects);
    tree.load(allRects);
  }

  const getAt = (x: number, y: number, all = false): string[] => {
    const hits = tree.search({
      minX: x,
      minY: y,
      maxX: x,
      maxY: y
    });

    const area = (rect: IndexedHighlightRect) =>
      rect.annotation.rects.reduce((area, r) =>
        area + r.width * r.height, 0);
    
    // Get smallest rect
    if (hits.length > 0) {
      hits.sort((a, b) => area(a) - area(b));
      return all ? hits.map(h => h.annotation.id) : [ hits[0].annotation.id ];
    } else {
      return [];
    }
  }

  const getAnnotationBounds = (id: string): DOMRect => {
    const rects = getAnnotationRects(id);

    if (rects.length === 0)
      return undefined;

    let left = rects[0].left;
    let top = rects[0].top;
    let right = rects[0].right;
    let bottom = rects[0].bottom;

    for (let i = 1; i < rects.length; i++) {
      const rect = rects[i];

      left = Math.min(left, rect.left);
      top = Math.min(top, rect.top);
      right = Math.max(right, rect.right);
      bottom = Math.max(bottom, rect.bottom);
    }

    return new DOMRect(left, top, right - left, bottom - top);
  }

  const getAnnotationRects = (id: string): DOMRect[] => {
    const indexed = index.get(id);
    if (indexed) {
      // Reminder: *each* IndexedHighlightRect stores *all*
      // DOMRects for the annotation for convenience
      return indexed[0].annotation.rects;
    } else {
      return [];
    }
  }

  const getIntersecting = (
    minX: number, 
    minY: number, 
    maxX: number, 
    maxY: number,
  ): AnnotationRects<T>[] => {
    // All rects in this area, regardless of annotation
    const rects = tree.search({ minX, minY, maxX, maxY });

    // Distinct annotation IDs
    const annotationIds = new Set(rects.map(rect => rect.annotation.id));

    // Resolve annotation IDs. Note that the tree could be slightly out of sync (because 
    // it updates by listening to changes, just like anyone else)
    return Array.from(annotationIds).map(annotationId => ({
      annotation: store.getAnnotation(annotationId),
      rects: getAnnotationRects(annotationId)
    })).filter(t => Boolean(t.annotation));
  }

  const size = () => tree.all().length;

  const recalculate = () => {
    set(store.all().map(a => a.target), true);
    emitter.emit('recalculate');
  };

  const on = <E extends keyof SpatialTreeEvents>(event: E, callback: SpatialTreeEvents[E]): Unsubscribe => emitter.on(event, callback);

  return {
    all,
    clear,
    getAt,
    getAnnotationBounds,
    getAnnotationRects,
    getIntersecting,
    insert,
    recalculate,
    remove,
    set,
    size,
    update,
    on
  }

}<|MERGE_RESOLUTION|>--- conflicted
+++ resolved
@@ -26,22 +26,18 @@
 
 }
 
-<<<<<<< HEAD
 export interface SpatialTreeEvents {
 
   recalculate(): void;
 
 }
 
-export const createSpatialTree = <T extends TextAnnotation>(store: Store<T>, container: HTMLElement) => {
-=======
 export const createSpatialTree = <T extends TextAnnotation>(
-  store: Store<T>, 
+  store: Store<T>,
   container: HTMLElement,
   hMergeTolerance?: number,
   vMergeTolerance?: number
 ) => {
->>>>>>> 59048a75
 
   const tree = new RBush<IndexedHighlightRect>();
 
