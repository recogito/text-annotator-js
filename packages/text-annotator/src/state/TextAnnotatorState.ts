import type { Filter, Store, ViewportState } from '@annotorious/core';
import { 
  createHoverState, 
  createSelectionState, 
  createStore, 
  Origin,
  createViewportState
} from '@annotorious/core';
import type { 
  AnnotatorState, 
  SelectionState, 
  HoverState, 
} from '@annotorious/core';
<<<<<<< HEAD
import { createSpatialTree, type SpatialTreeEvents } from './spatialTree';
=======

import { createSpatialTree } from './spatialTree';
>>>>>>> f94ae91b
import type { TextAnnotation, TextAnnotationTarget } from '../model';
import type { AnnotationRects, TextAnnotationStore } from './TextAnnotationStore';
import { isRevived, reviveAnnotation, reviveTarget } from '../utils';
import type { TextAnnotatorOptions } from '../TextAnnotatorOptions';

export interface TextAnnotatorState<I extends TextAnnotation = TextAnnotation, E extends unknown = TextAnnotation> extends AnnotatorState<I, E> {

  store: TextAnnotationStore<I>;

  selection: SelectionState<I, E>;

  hover: HoverState<I>;

  viewport: ViewportState;

}

export const createTextAnnotatorState = <I extends TextAnnotation = TextAnnotation, E extends unknown = TextAnnotation>(
  container: HTMLElement,
  opts: TextAnnotatorOptions<I, E>
): TextAnnotatorState<I, E> => {

  const store: Store<I> = createStore<I>();

  const tree = createSpatialTree(store, container);

  const selection = createSelectionState<I, E>(store, opts.userSelectAction, opts.adapter);

  const hover = createHoverState(store);

  const viewport = createViewportState();

  // Wrap store interface to intercept annotations and revive DOM ranges, if needed
  const addAnnotation = (annotation: I, origin = Origin.LOCAL): boolean => {
    const revived = reviveAnnotation(annotation, container);

    const isValid = isRevived(revived.target.selector);
    if (isValid)
      store.addAnnotation(revived, origin); 

    return isValid;
  }

  const bulkAddAnnotations = (
    annotations: I[], 
    replace = true, 
    origin = Origin.LOCAL
  ): I[] => {
    const revived = annotations.map(a => reviveAnnotation<I>(a, container));

    // Initial page load might take some time. Retry for more robustness.
    const couldNotRevive = revived.filter(a => !isRevived(a.target.selector));
    store.bulkAddAnnotations(revived, replace, origin);

    return couldNotRevive;
  }
  
  const bulkUpsertAnnotations = (
    annotations: I[], 
    origin = Origin.LOCAL
  ): I[] => {
    const revived = annotations.map(a => reviveAnnotation(a, container));

    // Initial page load might take some time. Retry for more robustness.
    const couldNotRevive = revived.filter(a => !isRevived(a.target.selector));
    
    revived.forEach(a => {
      if (store.getAnnotation(a.id))
        store.updateAnnotation(a, origin);
      else 
        store.addAnnotation(a, origin);
    })

    return couldNotRevive;
  }

  const updateTarget = (target: TextAnnotationTarget, origin = Origin.LOCAL) => {
    const revived = reviveTarget(target, container);
    store.updateTarget(revived, origin);
  }

  const bulkUpdateTargets = (targets: TextAnnotationTarget[], origin = Origin.LOCAL) => {
    const revived = targets.map(t => reviveTarget(t, container));
    store.bulkUpdateTargets(revived, origin);
  }

  function getAt(x: number, y: number, all: true, filter?: Filter): I[] | undefined;
  function getAt(x: number, y: number, all: false, filter?: Filter): I | undefined;
  function getAt(x: number, y: number, all?: boolean, filter?: Filter): I | I[] | undefined {
    const getAll = all || Boolean(filter);

    const annotations = tree.getAt(x, y, getAll).map(id => store.getAnnotation(id));

    const filtered = filter ? annotations.filter(filter) : annotations;

    if (filtered.length === 0)
      return undefined;

    return all ? filtered : filtered[0];
  }

  const getAnnotationBounds = (id: string): DOMRect | undefined => {
    const rects = tree.getAnnotationRects(id);
    if (rects.length === 0) return;
    return tree.getAnnotationBounds(id);
  }

  const getIntersecting = (
    minX: number,
    minY: number,
    maxX: number,
    maxY: number,
  ): AnnotationRects<I>[] => tree.getIntersecting(minX, minY, maxX, maxY);

  const getAnnotationRects = (id: string): DOMRect[] => tree.getAnnotationRects(id);

  const recalculatePositions = () => tree.recalculate();
  const onRecalculatePositions = (callback: SpatialTreeEvents['recalculate']) => tree.on('recalculate', callback);

  store.observe(({ changes }) => {
    const deleted = (changes.deleted || []).filter(a => isRevived(a.target.selector));
    const created = (changes.created || []).filter(a => isRevived(a.target.selector));
    const updated = (changes.updated || []).filter(u => isRevived(u.newValue.target.selector));

    if (deleted?.length > 0)
      deleted.forEach(a => tree.remove(a.target));

    if (created.length > 0)
      tree.set(created.map(a => a.target), false);

    if (updated?.length > 0)
      updated.forEach(({ newValue }) => tree.update(newValue.target));
  });

  return {
    store: {
      ...store,
      addAnnotation,
      bulkAddAnnotations,
      bulkUpdateTargets,
      bulkUpsertAnnotations,
      getAnnotationBounds,
      getAnnotationRects,
      getIntersecting,
      getAt,
      recalculatePositions,
      onRecalculatePositions,
      updateTarget
    },
    selection,
    hover,
    viewport
  }

}<|MERGE_RESOLUTION|>--- conflicted
+++ resolved
@@ -11,12 +11,8 @@
   SelectionState, 
   HoverState, 
 } from '@annotorious/core';
-<<<<<<< HEAD
+
 import { createSpatialTree, type SpatialTreeEvents } from './spatialTree';
-=======
-
-import { createSpatialTree } from './spatialTree';
->>>>>>> f94ae91b
 import type { TextAnnotation, TextAnnotationTarget } from '../model';
 import type { AnnotationRects, TextAnnotationStore } from './TextAnnotationStore';
 import { isRevived, reviveAnnotation, reviveTarget } from '../utils';
