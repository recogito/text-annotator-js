--- conflicted
+++ resolved
@@ -1,8 +1,4 @@
-<<<<<<< HEAD
-import type { Filter, UserSelectAction, Store, ViewportState } from '@annotorious/core';
-=======
 import type { Filter, UserSelectAction, Store, ViewportState, UserSelectActionExpression } from '@annotorious/core';
->>>>>>> e6d3f333
 import { 
   createHoverState, 
   createSelectionState, 
@@ -32,22 +28,14 @@
 
 export const createTextAnnotatorState = (
   container: HTMLElement,
-<<<<<<< HEAD
-  userSelectAction?: UserSelectAction | ((annotation: TextAnnotation) => UserSelectAction)
-=======
   defaultUserAction?: UserSelectActionExpression<TextAnnotation>
->>>>>>> e6d3f333
 ): TextAnnotatorState => {
 
   const store: Store<TextAnnotation> = createStore<TextAnnotation>();
 
   const tree = createSpatialTree(store, container);
 
-<<<<<<< HEAD
-  const selection = createSelectionState<TextAnnotation>(store, userSelectAction);
-=======
   const selection = createSelectionState<TextAnnotation>(store, defaultUserAction);
->>>>>>> e6d3f333
 
   const hover = createHoverState(store);
 
