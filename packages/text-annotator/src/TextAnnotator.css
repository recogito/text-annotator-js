html, body {
  overscroll-behavior-y: none;
}

.r6o-annotatable {
<<<<<<< HEAD
  -webkit-tap-highlight-color: transparent;
}

.r6o-annotatable.no-focus-outline {
  outline: none
}

.r6o-annotatable, .r6o-annotatable * {
=======
>>>>>>> 7628ac2a
  position: relative;

  /* https://stackoverflow.com/questions/42507623/blue-highlight-on-onclick-on-buttons-in-chrome-mobile */
  -webkit-tap-highlight-color: transparent;
}

.hovered * {
  cursor: pointer;
}

*::selection, ::selection {
  background: rgba(0, 128, 255, 0.18);
}

::-moz-selection, ::-moz-selection {
  background: rgba(0, 128, 255, 0.18);
}<|MERGE_RESOLUTION|>--- conflicted
+++ resolved
@@ -3,21 +3,14 @@
 }
 
 .r6o-annotatable {
-<<<<<<< HEAD
+  position: relative;
+
+  /* https://stackoverflow.com/questions/42507623/blue-highlight-on-onclick-on-buttons-in-chrome-mobile */
   -webkit-tap-highlight-color: transparent;
 }
 
 .r6o-annotatable.no-focus-outline {
   outline: none
-}
-
-.r6o-annotatable, .r6o-annotatable * {
-=======
->>>>>>> 7628ac2a
-  position: relative;
-
-  /* https://stackoverflow.com/questions/42507623/blue-highlight-on-onclick-on-buttons-in-chrome-mobile */
-  -webkit-tap-highlight-color: transparent;
 }
 
 .hovered * {
