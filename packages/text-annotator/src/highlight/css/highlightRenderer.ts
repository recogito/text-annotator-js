--- conflicted
+++ resolved
@@ -4,11 +4,7 @@
 import { getViewportBounds, trackViewport } from '../viewport';
 import type { HighlightPainter } from '../HighlightPainter';
 import { createHighlights } from './highlights';
-<<<<<<< HEAD
-import type { HighlightStyle } from '../HighlightStyle';
-=======
 import type { HighlightStyleExpression } from '../HighlightStyle';
->>>>>>> dab39335
 
 export const createCSSHighlightRenderer = (
   container: HTMLElement, 
@@ -19,11 +15,7 @@
 
   let customPainter: HighlightPainter;
 
-<<<<<<< HEAD
-  let currentStyle: HighlightStyle;
-=======
   let currentStyle: HighlightStyleExpression;
->>>>>>> dab39335
 
   let currentFilter: Filter | undefined;
 
@@ -75,11 +67,7 @@
   }
 
   // Refresh when style changes
-<<<<<<< HEAD
-  const setHighlightStyle = (style: HighlightStyle) => {
-=======
   const setHighlightStyle = (style: HighlightStyleExpression) => {
->>>>>>> dab39335
     currentStyle = style;
     refresh();
   }
