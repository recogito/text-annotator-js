import { colord } from 'colord';
import type { HighlightPainter } from '../HighlightPainter';
import type { AnnotationRects } from 'src/state';
import type { ViewportBounds } from '../viewport';
import {
  DEFAULT_SELECTED_STYLE,
  DEFAULT_STYLE,
<<<<<<< HEAD
  type HighlightDrawingStyle,
  type HighlightStyle
} from '../HighlightStyle';

const toCSS = (s: HighlightDrawingStyle) => {
=======
  type HighlightStyle,
  type HighlightStyleExpression
} from '../HighlightStyle';

const toCSS = (s: HighlightStyle) => {
>>>>>>> dab39335
  const backgroundColor = colord(s.fill || DEFAULT_STYLE.fill).alpha(s.fillOpacity || DEFAULT_STYLE.fillOpacity).toHex();
  return `background-color: ${backgroundColor};`
}

export const createHighlights = () => {
  const elem = document.createElement('style');
  document.getElementsByTagName('head')[0].appendChild(elem);

  let customPainter: HighlightPainter;

  let currentRendered = new Set<string>();

  const refresh = (
    highlights: AnnotationRects[], 
    viewportBounds: ViewportBounds,
    selected: string[], 
<<<<<<< HEAD
    currentStyle: HighlightStyle
=======
    currentStyle: HighlightStyleExpression
>>>>>>> dab39335
  ) => {
    if (customPainter)
      customPainter.clear();

    // Next set of rendered annotation IDs and selections
    const nextRendered = new Set(highlights.map(h => h.annotation.id));
    const nextSelected = new Set(selected);

    // Annotations currently in this stylesheet that no longer need rendering
    const toRemove = Array.from(currentRendered).filter(id => !nextRendered.has(id));

    // For simplicity, re-generate the whole stylesheet
    const updatedCSS = highlights.map(h => {
      const isSelected = nextSelected.has(h.annotation.id);

      const base = currentStyle 
        ? typeof currentStyle === 'function' 
          ? currentStyle(h.annotation, isSelected) 
          : currentStyle 
        : isSelected ? DEFAULT_SELECTED_STYLE : DEFAULT_STYLE;

      // Trigger the custom painter (if any) as a side-effect
      const style = customPainter ? customPainter.paint(h, viewportBounds, isSelected) || base : base;

      return `::highlight(_${h.annotation.id}) { ${toCSS(style)} }`;
    });

    elem.innerHTML = updatedCSS.join('\n');

    // After we have the styles, we need to update the Highlights.
    // Note that the (experimental) CSS Custom Highlight API is not yet
    // available in TypeScript!

    // @ts-ignore
    toRemove.forEach(id => CSS.highlights.delete(`_${id}`));

    // Could be improved further by (re-)setting only annotations that
    // have changes.
    highlights.forEach(({ annotation }) => { 
      const ranges = annotation.target.selector.map(s => s.range);

      // @ts-ignore
      const highlights = new Highlight(...ranges);

      // @ts-ignore
      CSS.highlights.set(`_${annotation.id}`, highlights);
    });

    currentRendered = nextRendered;
  }

  const setPainter = (painter: HighlightPainter) => customPainter = painter;

  const destroy = () => {
    // Clear all highlights from the Highlight Registry
    // @ts-ignore
    CSS.highlights.clear();

    // Remove the stylesheet
    elem.remove();
  }

  return {
    destroy,
    refresh,
    setPainter
  }

}<|MERGE_RESOLUTION|>--- conflicted
+++ resolved
@@ -5,19 +5,11 @@
 import {
   DEFAULT_SELECTED_STYLE,
   DEFAULT_STYLE,
-<<<<<<< HEAD
-  type HighlightDrawingStyle,
-  type HighlightStyle
-} from '../HighlightStyle';
-
-const toCSS = (s: HighlightDrawingStyle) => {
-=======
   type HighlightStyle,
   type HighlightStyleExpression
 } from '../HighlightStyle';
 
 const toCSS = (s: HighlightStyle) => {
->>>>>>> dab39335
   const backgroundColor = colord(s.fill || DEFAULT_STYLE.fill).alpha(s.fillOpacity || DEFAULT_STYLE.fillOpacity).toHex();
   return `background-color: ${backgroundColor};`
 }
@@ -34,11 +26,7 @@
     highlights: AnnotationRects[], 
     viewportBounds: ViewportBounds,
     selected: string[], 
-<<<<<<< HEAD
-    currentStyle: HighlightStyle
-=======
     currentStyle: HighlightStyleExpression
->>>>>>> dab39335
   ) => {
     if (customPainter)
       customPainter.clear();
