--- conflicted
+++ resolved
@@ -5,13 +5,8 @@
 import {
   DEFAULT_SELECTED_STYLE,
   DEFAULT_STYLE,
-<<<<<<< HEAD
-  type HighlightDrawingStyle,
-  type HighlightStyle
-=======
   type HighlightStyle,
   type HighlightStyleExpression
->>>>>>> dab39335
 } from '../HighlightStyle';
 import type { HighlightPainter } from '../HighlightPainter';
 
@@ -42,11 +37,7 @@
 ) => {
   const { store, selection, hover } = state;
   
-<<<<<<< HEAD
-  let currentStyle: HighlightStyle;
-=======
   let currentStyle: HighlightStyleExpression;
->>>>>>> dab39335
 
   let currentFilter: Filter | undefined;
 
@@ -105,11 +96,7 @@
     annotationsInView.forEach(h => {
       const isSelected = selectedIds.has(h.annotation.id);
 
-<<<<<<< HEAD
-      const base: HighlightDrawingStyle = currentStyle
-=======
       const base: HighlightStyle = currentStyle
->>>>>>> dab39335
         ? typeof currentStyle === 'function' 
           ? currentStyle(h.annotation, isSelected) 
           : currentStyle 
@@ -137,11 +124,7 @@
     setTimeout(() => onDraw(annotationsInView.map(({ annotation }) => annotation)), 1);
   });  
 
-<<<<<<< HEAD
-  const setHighlightStyle = (style: HighlightStyle) => {
-=======
   const setHighlightStyle = (style: HighlightStyleExpression) => {
->>>>>>> dab39335
     currentStyle = style;
     refresh();
   }
