.r6o-annotatable .r6o-span-highlight-layer {
  position: absolute;
  top: 0;
  left: 0;
  width: 100%;
  height: 100%;
  pointer-events: none;
}

.r6o-annotatable .r6o-span-highlight-layer.hidden {
  display: none;
}

.r6o-annotatable .r6o-span-highlight-layer .r6o-annotation {
  position: absolute;
  display: block;
  border-width: 0;
  border-style: solid;
<<<<<<< HEAD
}

.r6o-annotation {
  /* `padding` should grow beyond the `height` and be used as the underline offset */
  box-sizing: content-box;
=======
>>>>>>> fbe29fdf
}<|MERGE_RESOLUTION|>--- conflicted
+++ resolved
@@ -16,12 +16,9 @@
   display: block;
   border-width: 0;
   border-style: solid;
-<<<<<<< HEAD
 }
 
 .r6o-annotation {
   /* `padding` should grow beyond the `height` and be used as the underline offset */
   box-sizing: content-box;
-=======
->>>>>>> fbe29fdf
 }