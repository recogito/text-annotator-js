--- conflicted
+++ resolved
@@ -8,7 +8,6 @@
       "id": "ktKoKXUSAY88XxClOvGp"
     },
     "created": "2024-01-05T13:19:14.716Z",
-<<<<<<< HEAD
     "target": [
       {
         "annotation": "9b6aa528-660a-4551-8265-66f45c61acab",
@@ -22,31 +21,12 @@
           },
           {
             "type": "TextPositionSelector",
-            "start": 725,
-            "end": 756
+            "start": 716,
+            "end": 747
           }
         ]
       }
     ]
-=======
-    "target": {
-      "annotation": "9b6aa528-660a-4551-8265-66f45c61acab",
-      "source": "https://www.gutenberg.org/files/1727/1727-h/1727-h.htm",
-      "selector": [
-        {
-          "type": "TextQuoteSelector",
-          "exact": "death in battle or by shipwreck",
-          "prefix": "o escaped ",
-          "suffix": " had got s"
-        },
-        {
-          "type": "TextPositionSelector",
-          "start": 716,
-          "end": 747
-        }
-      ]
-    }
->>>>>>> b06c49e7
   },
   {
     "id": "51b54efc-cd3c-4667-91ab-3b24acba9b39",
@@ -57,7 +37,6 @@
       "id": "ktKoKXUSAY88XxClOvGp"
     },
     "created": "2024-01-05T13:22:51.102Z",
-<<<<<<< HEAD
     "target": [
       {
         "annotation": "51b54efc-cd3c-4667-91ab-3b24acba9b39",
@@ -71,31 +50,12 @@
           },
           {
             "type": "TextPositionSelector",
-            "start": 966,
-            "end": 1014
+            "start": 941,
+            "end": 989
           }
         ]
       }
     ]
-=======
-    "target": {
-      "annotation": "51b54efc-cd3c-4667-91ab-3b24acba9b39",
-      "source": "https://www.gutenberg.org/files/1727/1727-h/1727-h.htm",
-      "selector": [
-        {
-          "type": "TextQuoteSelector",
-          "exact": "im. But as years went by, there came a time when",
-          "prefix": "to marry h",
-          "suffix": " the gods "
-        },
-        {
-          "type": "TextPositionSelector",
-          "start": 941,
-          "end": 989
-        }
-      ]
-    }
->>>>>>> b06c49e7
   },
   {
     "id": "45d77d69-b9c9-419e-b6f3-672222bb3a23",
@@ -106,7 +66,6 @@
       "id": "ktKoKXUSAY88XxClOvGp"
     },
     "created": "2024-01-05T13:23:18.956Z",
-<<<<<<< HEAD
     "target": [
       {
         "annotation": "45d77d69-b9c9-419e-b6f3-672222bb3a23",
@@ -114,36 +73,17 @@
         "selector": [
           {
             "type": "TextQuoteSelector",
-            "exact": "Now Neptune had gone off to the Ethiopians, who are at the world's end, and lie in two halves, the one looking\n        West and the other East. He had gone there to accept a",
+            "exact": "Now Neptune had gone off to the Ethiopians, who are at the world's end, and lie in two halves, the one looking West and the other East. He had gone there to accept a",
             "prefix": " \n        ",
             "suffix": " hecatomb "
           },
           {
             "type": "TextPositionSelector",
-            "start": 1336,
-            "end": 1509
+            "start": 1291,
+            "end": 1456
           }
         ]
       }
     ]
-=======
-    "target": {
-      "annotation": "45d77d69-b9c9-419e-b6f3-672222bb3a23",
-      "source": "https://www.gutenberg.org/files/1727/1727-h/1727-h.htm",
-      "selector": [
-        {
-          "type": "TextQuoteSelector",
-          "exact": "Now Neptune had gone off to the Ethiopians, who are at the world's end, and lie in two halves, the one looking West and the other East. He had gone there to accept a",
-          "prefix": " \n        ",
-          "suffix": " hecatomb "
-        },
-        {
-          "type": "TextPositionSelector",
-          "start": 1291,
-          "end": 1456
-        }
-      ]
-    }
->>>>>>> b06c49e7
   }
 ]