<!DOCTYPE html>
<html lang="en">
  <head>
    <meta charset="utf-8" />
    <meta name="viewport" content="width=device-width, initial-scale=1">
    <title>RecogitoJS 3</title>
    <style>
        *, *:before, *:after {
            box-sizing: border-box;
        }

        html, body {
            background: #e2e2e2;
            padding: 0;
            margin: 0;
            display: flex;
            flex-direction: row;
            justify-content: center;
        }

        #content {
            max-width: 800px;
            background-color: #fff;
            padding: 40px;
            border-style: solid;
            border-color: #cfcfcf;
            border-width: 0 1px;
        }

        #content .not-annotatable {
            color: dimgray;
            border: 3px solid wheat;
        }

        h1 {
            margin: 0;
            padding: 0 0 20px 0;
        }

        p {
            font-size: 17px;
            line-height: 160%;
        }

        #buttons {
            position: fixed;
            top: 10px;
            left: 10px;
            z-index: 1;
        }

        #debug {
            position: fixed;
            top: 0;
            left: 0;
            width: 100%;
            text-align: right;
            background-color: rgba(0, 0, 0, 0.75);
        }

        #debug p {
            padding: 0;
            margin: 0;
            font-size: 0.8em;
            color: #fff;
        }
    </style>
  </head>

  <body>
  <div id="buttons">
    <button id="filter">Toggle Filter</button>
    <button id="fake-presence">Fake Presence</button>
  </div>

  <div id="content">
    <h1>Homer: The Odyssey</h1>

    <p>
      Tell me, O muse, of that ingenious hero who travelled far and wide after he had sacked the famous town of Troy.
      Many cities did he visit, and many were the nations with whose manners and customs he was acquainted; moreover
      he suffered much by sea while trying to save his own life and bring his men safely home; but do what he might he
      could not save his men, for they perished through their own sheer folly in eating the cattle of the Sun-god
      Hyperion; so the god prevented them from ever reaching home. Tell me, too, about all these things, O daughter of
      Jove, from whatsoever source you may know them.
    </p>

    <h5 class="not-annotatable">
      Parent not annotabtale!
      <span>And its sub-element</span>
    </h5>

    <p>
      So now all who escaped death in battle or by shipwreck had got safely home except Ulysses, and he, though he was
      longing to return to his wife and country, was detained by the goddess Calypso, who had got him into a large
      cave and wanted to marry him. But as years went by, there came a time when the gods settled that he should go
      back to Ithaca; even then, however, when he was among his own people, his troubles were not yet over;
      nevertheless all the gods had now begun to pity him except Neptune, who still persecuted him without ceasing and
      would not let him get home.
    </p>

    <h5>
      Parent annotatable!
      <span class="not-annotatable">But its sub-element is not!</span>
    </h5>

    <p>
      Now Neptune had gone off to the Ethiopians, who are at the world's end, and lie in two halves, the one looking
      West and the other East. He had gone there to accept a hecatomb of sheep and oxen, and was enjoying himself at
      his festival; but the other gods met in the house of Olympian Jove, and the sire of gods and men spoke first. At
      that moment he was thinking of Aegisthus, who had been killed by Agamemnon's son Orestes; so he said to the
      other gods:
    </p>

    <div class="not-annotatable">
      <h3>Not annotatable block!</h3>
      <p>
        "See now, how men lay blame upon us gods for what is after all nothing but their own folly. Look at Aegisthus;
        he must needs make love to Agamemnon's wife unrighteously and then kill Agamemnon, though he knew it would be
        the <span class="not-annotatable">death of him; for I sent Mercury to warn him not</span> to do either of these
        things, inasmuch as Orestes would be
        sure to take his revenge when he grew up and wanted to return home. Mercury told him this in all good will but
        he would not listen, and now he has paid for everything in full."
      </p>
    </div>

<<<<<<< HEAD
    <p>
      Then Minerva said, "Father, son of Saturn, King of kings, it served Aegisthus right, and so it would any one
      else who does as he did; but Aegisthus is neither here nor there; it is for Ulysses that my heart bleeds, when I
      think of his sufferings in that lonely sea-girt island, far away, poor man, from all his friends. It is an
      island covered with forest, in the very middle of the sea, and a goddess lives there, daughter of the magician
      Atlas, who looks after the bottom of the ocean, and carries the great columns that keep heaven and earth
      asunder. This daughter of Atlas has got hold of poor unhappy Ulysses, and keeps trying by every kind of
      blandishment to make him forget his home, so that he is tired of life, and thinks of nothing but how he may once
      more see the smoke of his own chimneys. You, sir, take no heed of this, and yet when Ulysses was before Troy did
      he not propitiate you with many a burnt sacrifice? Why then should you keep on being so angry with him?"
    </p>

    <p>
      And Jove said, "My child, what are you talking about? How can I forget Ulysses than whom there is no more
      capable man on earth, nor more liberal in his offerings to the immortal gods that live in heaven? Bear in mind,
      however, that Neptune is still furious with Ulysses for having blinded an eye of Polyphemus king of the
      Cyclopes. Polyphemus is son to Neptune by the nymph Thoosa, daughter to the sea-king Phorcys; therefore though
      he will not kill Ulysses outright, he torments him by preventing him from getting home. Still, let us lay our
      heads together and see how we can help him to return; Neptune will then be pacified, for if we are all of a mind
      he can hardly stand out against us."
    </p>

    <p>
      And Minerva said, "Father, son of Saturn, King of kings, if, then, the gods now mean that Ulysses should get
      home, we should first send Mercury to the Ogygian island to tell Calypso that we have made up our minds and that
      he is to return. In the meantime I will go to Ithaca, to put heart into Ulysses' son Telemachus; I will embolden
      him to call the Achaeans in assembly, and speak out to the suitors of his mother Penelope, who persist in eating
      up any number of his sheep and oxen; I will also conduct him to Sparta and to Pylos, to see if he can hear
      anything about the return of his dear father- for this will make people speak well of him."
    </p>

    <p>
      Tell me, O muse, of that ingenious hero who travelled far and wide after he had sacked the famous town of Troy.
      Many cities did he visit, and many were the nations with whose manners and customs he was acquainted; moreover
      he suffered much by sea while trying to save his own life and bring his men safely home; but do what he might he
      could not save his men, for they perished through their own sheer folly in eating the cattle of the Sun-god
      Hyperion; so the god prevented them from ever reaching home. Tell me, too, about all these things, O daughter of
      Jove, from whatsoever source you may know them.
    </p>

    <p>
      So now all who escaped death in battle or by shipwreck had got safely home except Ulysses, and he, though he was
      longing to return to his wife and country, was detained by the goddess Calypso, who had got him into a large
      cave and wanted to marry him. But as years went by, there came a time when the gods settled that he should go
      back to Ithaca; even then, however, when he was among his own people, his troubles were not yet over;
      nevertheless all the gods had now begun to pity him except Neptune, who still persecuted him without ceasing and
      would not let him get home.
    </p>

    <p>
      Now Neptune had gone off to the Ethiopians, who are at the world's end, and lie in two halves, the one looking
      West and the other East. He had gone there to accept a hecatomb of sheep and oxen, and was enjoying himself at
      his festival; but the other gods met in the house of Olympian Jove, and the sire of gods and men spoke first. At
      that moment he was thinking of Aegisthus, who had been killed by Agamemnon's son Orestes; so he said to the
      other gods:
    </p>

    <p>
      "See now, how men lay blame upon us gods for what is after all nothing but their own folly. Look at Aegisthus;
      he must needs make love to Agamemnon's wife unrighteously and then kill Agamemnon, though he knew it would be
      the death of him; for I sent Mercury to warn him not to do either of these things, inasmuch as Orestes would be
      sure to take his revenge when he grew up and wanted to return home. Mercury told him this in all good will but
      he would not listen, and now he has paid for everything in full."
    </p>

    <p>
      Then Minerva said, "Father, son of Saturn, King of kings, it served Aegisthus right, and so it would any one
      else who does as he did; but Aegisthus is neither here nor there; it is for Ulysses that my heart bleeds, when I
      think of his sufferings in that lonely sea-girt island, far away, poor man, from all his friends. It is an
      island covered with forest, in the very middle of the sea, and a goddess lives there, daughter of the magician
      Atlas, who looks after the bottom of the ocean, and carries the great columns that keep heaven and earth
      asunder. This daughter of Atlas has got hold of poor unhappy Ulysses, and keeps trying by every kind of
      blandishment to make him forget his home, so that he is tired of life, and thinks of nothing but how he may once
      more see the smoke of his own chimneys. You, sir, take no heed of this, and yet when Ulysses was before Troy did
      he not propitiate you with many a burnt sacrifice? Why then should you keep on being so angry with him?"
    </p>

    <p>
      And Jove said, "My child, what are you talking about? How can I forget Ulysses than whom there is no more
      capable man on earth, nor more liberal in his offerings to the immortal gods that live in heaven? Bear in mind,
      however, that Neptune is still furious with Ulysses for having blinded an eye of Polyphemus king of the
      Cyclopes. Polyphemus is son to Neptune by the nymph Thoosa, daughter to the sea-king Phorcys; therefore though
      he will not kill Ulysses outright, he torments him by preventing him from getting home. Still, let us lay our
      heads together and see how we can help him to return; Neptune will then be pacified, for if we are all of a mind
      he can hardly stand out against us."
    </p>

    <p>
      And Minerva said, "Father, son of Saturn, King of kings, if, then, the gods now mean that Ulysses should get
      home, we should first send Mercury to the Ogygian island to tell Calypso that we have made up our minds and that
      he is to return. In the meantime I will go to Ithaca, to put heart into Ulysses' son Telemachus; I will embolden
      him to call the Achaeans in assembly, and speak out to the suitors of his mother Penelope, who persist in eating
      up any number of his sheep and oxen; I will also conduct him to Sparta and to Pylos, to see if he can hear
      anything about the return of his dear father- for this will make people speak well of him."
    </p>

    <p>
      Tell me, O muse, of that ingenious hero who travelled far and wide after he had sacked the famous town of Troy.
      Many cities did he visit, and many were the nations with whose manners and customs he was acquainted; moreover
      he suffered much by sea while trying to save his own life and bring his men safely home; but do what he might he
      could not save his men, for they perished through their own sheer folly in eating the cattle of the Sun-god
      Hyperion; so the god prevented them from ever reaching home. Tell me, too, about all these things, O daughter of
      Jove, from whatsoever source you may know them.
    </p>

    <p>
      So now all who escaped death in battle or by shipwreck had got safely home except Ulysses, and he, though he was
      longing to return to his wife and country, was detained by the goddess Calypso, who had got him into a large
      cave and wanted to marry him. But as years went by, there came a time when the gods settled that he should go
      back to Ithaca; even then, however, when he was among his own people, his troubles were not yet over;
      nevertheless all the gods had now begun to pity him except Neptune, who still persecuted him without ceasing and
      would not let him get home.
    </p>

    <p>
      Now Neptune had gone off to the Ethiopians, who are at the world's end, and lie in two halves, the one looking
      West and the other East. He had gone there to accept a hecatomb of sheep and oxen, and was enjoying himself at
      his festival; but the other gods met in the house of Olympian Jove, and the sire of gods and men spoke first. At
      that moment he was thinking of Aegisthus, who had been killed by Agamemnon's son Orestes; so he said to the
      other gods:
    </p>

    <p>
      "See now, how men lay blame upon us gods for what is after all nothing but their own folly. Look at Aegisthus;
      he must needs make love to Agamemnon's wife unrighteously and then kill Agamemnon, though he knew it would be
      the death of him; for I sent Mercury to warn him not to do either of these things, inasmuch as Orestes would be
      sure to take his revenge when he grew up and wanted to return home. Mercury told him this in all good will but
      he would not listen, and now he has paid for everything in full."
    </p>

    <p>
      Then Minerva said, "Father, son of Saturn, King of kings, it served Aegisthus right, and so it would any one
      else who does as he did; but Aegisthus is neither here nor there; it is for Ulysses that my heart bleeds, when I
      think of his sufferings in that lonely sea-girt island, far away, poor man, from all his friends. It is an
      island covered with forest, in the very middle of the sea, and a goddess lives there, daughter of the magician
      Atlas, who looks after the bottom of the ocean, and carries the great columns that keep heaven and earth
      asunder. This daughter of Atlas has got hold of poor unhappy Ulysses, and keeps trying by every kind of
      blandishment to make him forget his home, so that he is tired of life, and thinks of nothing but how he may once
      more see the smoke of his own chimneys. You, sir, take no heed of this, and yet when Ulysses was before Troy did
      he not propitiate you with many a burnt sacrifice? Why then should you keep on being so angry with him?"
    </p>

    <p>
      And Jove said, "My child, what are you talking about? How can I forget Ulysses than whom there is no more
      capable man on earth, nor more liberal in his offerings to the immortal gods that live in heaven? Bear in mind,
      however, that Neptune is still furious with Ulysses for having blinded an eye of Polyphemus king of the
      Cyclopes. Polyphemus is son to Neptune by the nymph Thoosa, daughter to the sea-king Phorcys; therefore though
      he will not kill Ulysses outright, he torments him by preventing him from getting home. Still, let us lay our
      heads together and see how we can help him to return; Neptune will then be pacified, for if we are all of a mind
      he can hardly stand out against us."
    </p>

    <p>
      And Minerva said, "Father, son of Saturn, King of kings, if, then, the gods now mean that Ulysses should get
      home, we should first send Mercury to the Ogygian island to tell Calypso that we have made up our minds and that
      he is to return. In the meantime I will go to Ithaca, to put heart into Ulysses' son Telemachus; I will embolden
      him to call the Achaeans in assembly, and speak out to the suitors of his mother Penelope, who persist in eating
      up any number of his sheep and oxen; I will also conduct him to Sparta and to Pylos, to see if he can hear
      anything about the return of his dear father- for this will make people speak well of him."
    </p>
  </div>

  <script type="module">
		import { createTextAnnotator, W3CTextFormat } from '../src/index.ts';

		window.onload = async () => {
			var contentContainer = document.getElementById('content');

			const style = ((annotation, state, z) =>
				({
					fillOpacity: 0.2,
					underlineColor: '#9b3c06',
					underlineOffset: (z * 3.5) || 0,
					underlineThickness: 2
				}));

			var r = createTextAnnotator(contentContainer, {
				adapter: W3CTextFormat('https://www.gutenberg.org', contentContainer),
				renderer: 'SPANS',
				// annotatingEnabled: false,
				style
			});

			var annotations;

			r.loadAnnotations('annotations.w3c.json').then(a => annotations = a);

			r.on('createAnnotation', annotation => {
				console.log('createAnnotation', annotation);
			});

			r.on('updateAnnotation', (annotation, previous) => {
				console.log('updateAnnotation', annotation, previous);
			});

			r.on('deleteAnnotation', (annotation) => {
				console.log('deleteAnnotation', annotation);
			});

			r.on('selectionChanged', (annotations) => {
				console.log('selectionChanged', annotations);
			});

			r.on('viewportIntersect', (annotations) => {
				console.log('viewport', annotations);
			});

			var filterActive = false;

			var toggleButton = document.getElementById('filter');
			var toggleButtonLabel = toggleButton.innerText;

			toggleButton.addEventListener('click', function () {
				if (filterActive) {
					r.setFilter(undefined);

					filterActive = false;
					toggleButton.innerText = `${toggleButtonLabel} on`;
				} else {
					// Dummy filter - just filter randomly
					r.setFilter(a => {
						return (
							a.id !== '9b6aa528-660a-4551-8265-66f45c61acab' &&
							a.id !== '45d77d69-b9c9-419e-b6f3-672222bb3a23'
						);
					});

					filterActive = true;
					toggleButton.innerText = `${toggleButtonLabel} off`;
				}
			});

			// Just a hack for testing...
			var remoteSelection;

			var handlers = [];

			var presenceProvider = {
				on: function (event, callback) {
					handlers.push(callback);
				}
			};

			r.setPresenceProvider(presenceProvider);

			const fakeCollaborator = {
				presenceKey: '1',
				appearance: {
					label: 'Rainer',
					color: '#00cc00'
				}
			};

			var presenceButton = document.getElementById('fake-presence');

			presenceButton.addEventListener('click', function () {
				if (remoteSelection) {
					remoteSelection = undefined;

					handlers.forEach(callback => {
						callback(fakeCollaborator, []);
					});
				} else {
					const randomIdx = Math.floor(Math.random() * annotations.length);
					remoteSelection = annotations[randomIdx].id;

					handlers.forEach(callback => {
						callback(fakeCollaborator, [remoteSelection]);
					});
				}
			});

			// Make global so we can manipulate from the console
			window.r = r;
		};
  </script>
=======
    <script type="module">
      import { createTextAnnotator, W3CTextFormat } from '../src/index.ts';

      window.onload = async () => {
        var contentContainer = document.getElementById('content');

        const style = ((annotation, state, z) =>
	        ({
		        fillOpacity: state.selected ? 0.9 : 0.2,
		        underlineColor: '#9b3c06',
		        underlineOffset: (z * 3.5) || 0,
		        underlineThickness: 2
	        }));

        var r = createTextAnnotator(contentContainer, {
          adapter: W3CTextFormat('https://www.gutenberg.org', contentContainer),
          renderer: 'SPANS',
          // annotatingEnabled: false,
          style
        });

        var annotations;

        r.loadAnnotations('annotations.w3c.json').then(a => annotations = a);

        r.on('createAnnotation', annotation => {
          console.log('createAnnotation', annotation);
        });

        r.on('updateAnnotation', (annotation, previous) => {
          console.log('updateAnnotation', annotation, previous);
        });

        r.on('deleteAnnotation', (annotation) => {
          console.log('deleteAnnotation', annotation);
        });

        r.on('selectionChanged', (annotations) => {
          console.log('selectionChanged', annotations);
        });

        r.on('viewportIntersect', (annotations) => {
          console.log('viewport', annotations);
        });

        var filterActive = false;

        var toggleButton = document.getElementById('filter');
        var toggleButtonLabel = toggleButton.innerText;

        toggleButton.addEventListener('click', function () {
          if (filterActive) {
            r.setFilter(undefined);

            filterActive = false;
            toggleButton.innerText = `${toggleButtonLabel} on`;
          } else {
            // Dummy filter - just filter randomly
            r.setFilter(a => {
              return (
                a.id !== '9b6aa528-660a-4551-8265-66f45c61acab' &&
                a.id !== '45d77d69-b9c9-419e-b6f3-672222bb3a23'
              );
            });

            filterActive = true;
            toggleButton.innerText = `${toggleButtonLabel} off`;
          }
        });

        // Just a hack for testing...
        var remoteSelection;

        var handlers = [];

        var presenceProvider = {
          on: function (event, callback) {
            handlers.push(callback);
          }
        }

        r.setPresenceProvider(presenceProvider);

        const fakeCollaborator = {
          presenceKey: '1',
          appearance: {
            label: 'Rainer',
            color: '#00cc00'
          }
        };

        var presenceButton = document.getElementById('fake-presence');

        presenceButton.addEventListener('click', function () {
          if (remoteSelection) {
            remoteSelection = undefined;

            handlers.forEach(callback => {
              callback(fakeCollaborator, []);
            })
          } else {
            const randomIdx = Math.floor(Math.random() * annotations.length);
            remoteSelection = annotations[randomIdx].id;

            handlers.forEach(callback => {
              callback(fakeCollaborator, [remoteSelection]);
            })
          }
        });

        // Make global so we can manipulate from the console
        window.r = r;
      }
    </script>
>>>>>>> 8ad2afe4
  </body>
</html><|MERGE_RESOLUTION|>--- conflicted
+++ resolved
@@ -124,7 +124,6 @@
       </p>
     </div>
 
-<<<<<<< HEAD
     <p>
       Then Minerva said, "Father, son of Saturn, King of kings, it served Aegisthus right, and so it would any one
       else who does as he did; but Aegisthus is neither here nor there; it is for Ulysses that my heart bleeds, when I
@@ -295,7 +294,7 @@
 
 			const style = ((annotation, state, z) =>
 				({
-					fillOpacity: 0.2,
+					fillOpacity: state.selected ? 0.9 : 0.2,
 					underlineColor: '#9b3c06',
 					underlineOffset: (z * 3.5) || 0,
 					underlineThickness: 2
@@ -401,121 +400,5 @@
 			window.r = r;
 		};
   </script>
-=======
-    <script type="module">
-      import { createTextAnnotator, W3CTextFormat } from '../src/index.ts';
-
-      window.onload = async () => {
-        var contentContainer = document.getElementById('content');
-
-        const style = ((annotation, state, z) =>
-	        ({
-		        fillOpacity: state.selected ? 0.9 : 0.2,
-		        underlineColor: '#9b3c06',
-		        underlineOffset: (z * 3.5) || 0,
-		        underlineThickness: 2
-	        }));
-
-        var r = createTextAnnotator(contentContainer, {
-          adapter: W3CTextFormat('https://www.gutenberg.org', contentContainer),
-          renderer: 'SPANS',
-          // annotatingEnabled: false,
-          style
-        });
-
-        var annotations;
-
-        r.loadAnnotations('annotations.w3c.json').then(a => annotations = a);
-
-        r.on('createAnnotation', annotation => {
-          console.log('createAnnotation', annotation);
-        });
-
-        r.on('updateAnnotation', (annotation, previous) => {
-          console.log('updateAnnotation', annotation, previous);
-        });
-
-        r.on('deleteAnnotation', (annotation) => {
-          console.log('deleteAnnotation', annotation);
-        });
-
-        r.on('selectionChanged', (annotations) => {
-          console.log('selectionChanged', annotations);
-        });
-
-        r.on('viewportIntersect', (annotations) => {
-          console.log('viewport', annotations);
-        });
-
-        var filterActive = false;
-
-        var toggleButton = document.getElementById('filter');
-        var toggleButtonLabel = toggleButton.innerText;
-
-        toggleButton.addEventListener('click', function () {
-          if (filterActive) {
-            r.setFilter(undefined);
-
-            filterActive = false;
-            toggleButton.innerText = `${toggleButtonLabel} on`;
-          } else {
-            // Dummy filter - just filter randomly
-            r.setFilter(a => {
-              return (
-                a.id !== '9b6aa528-660a-4551-8265-66f45c61acab' &&
-                a.id !== '45d77d69-b9c9-419e-b6f3-672222bb3a23'
-              );
-            });
-
-            filterActive = true;
-            toggleButton.innerText = `${toggleButtonLabel} off`;
-          }
-        });
-
-        // Just a hack for testing...
-        var remoteSelection;
-
-        var handlers = [];
-
-        var presenceProvider = {
-          on: function (event, callback) {
-            handlers.push(callback);
-          }
-        }
-
-        r.setPresenceProvider(presenceProvider);
-
-        const fakeCollaborator = {
-          presenceKey: '1',
-          appearance: {
-            label: 'Rainer',
-            color: '#00cc00'
-          }
-        };
-
-        var presenceButton = document.getElementById('fake-presence');
-
-        presenceButton.addEventListener('click', function () {
-          if (remoteSelection) {
-            remoteSelection = undefined;
-
-            handlers.forEach(callback => {
-              callback(fakeCollaborator, []);
-            })
-          } else {
-            const randomIdx = Math.floor(Math.random() * annotations.length);
-            remoteSelection = annotations[randomIdx].id;
-
-            handlers.forEach(callback => {
-              callback(fakeCollaborator, [remoteSelection]);
-            })
-          }
-        });
-
-        // Make global so we can manipulate from the console
-        window.r = r;
-      }
-    </script>
->>>>>>> 8ad2afe4
   </body>
 </html>