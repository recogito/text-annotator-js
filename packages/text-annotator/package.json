{
  "name": "@recogito/text-annotator",
  "version": "3.0.0-rc.56",
  "description": "A JavaScript text annotation library",
  "author": "Rainer Simon",
  "license": "BSD-3-Clause",
  "type": "module",
  "scripts": {
    "start": "vite --host",
    "build": "vite build",
    "preview": "vite preview",
    "test": "vitest"
  },
  "main": "./dist/text-annotator.umd.js",
  "module": "./dist/text-annotator.es.js",
  "types": "./dist/src/index.d.ts",
  "files": [
    "dist"
  ],
  "exports": {
    ".": {
      "types": "./dist/src/index.d.ts",
      "import": "./dist/text-annotator.es.js",
      "require": "./dist/text-annotator.umd.js"
    },
    "./dist/text-annotator.css": "./dist/text-annotator.css"
  },
  "devDependencies": {
    "@types/jsdom": "^21.1.7",
    "@types/rbush": "^4.0.0",
    "jsdom": "^26.0.0",
    "typescript": "5.8.2",
<<<<<<< HEAD
    "vite": "^6.2.5",
=======
    "vite": "^5.4.17",
>>>>>>> 08d7fc57
    "vite-plugin-dts": "^4.5.3",
    "vitest": "^3.1.1"
  },
  "dependencies": {
    "@annotorious/core": "^3.3.3",
    "colord": "^2.9.3",
    "dequal": "^2.0.3",
    "hotkeys-js": "^3.13.9",
    "rbush": "^4.0.1",
    "uuid": "^11.1.0"
  }
}<|MERGE_RESOLUTION|>--- conflicted
+++ resolved
@@ -30,11 +30,7 @@
     "@types/rbush": "^4.0.0",
     "jsdom": "^26.0.0",
     "typescript": "5.8.2",
-<<<<<<< HEAD
     "vite": "^6.2.5",
-=======
-    "vite": "^5.4.17",
->>>>>>> 08d7fc57
     "vite-plugin-dts": "^4.5.3",
     "vitest": "^3.1.1"
   },
