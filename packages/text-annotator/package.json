--- conflicted
+++ resolved
@@ -31,12 +31,7 @@
     "jsdom": "^27.0.0",
     "typescript": "5.9.3",
     "vite": "^6.3.6",
-<<<<<<< HEAD
     "vite-plugin-externalize-deps": "^0.9.0",
-=======
-    "vite-plugin-dts": "^4.5.4",
-    "vite-plugin-externalize-deps": "^0.10.0",
->>>>>>> 14c91c9c
     "vitest": "^3.2.4"
   },
   "dependencies": {
