--- conflicted
+++ resolved
@@ -39,13 +39,9 @@
     "@annotorious/core": "^3.7.4",
     "colord": "^2.9.3",
     "dequal": "^2.0.3",
-<<<<<<< HEAD
-    "hotkeys-js": "^3.13.10",
-    "nanoevents": "^9.0.0",
-=======
     "hotkeys-js": "^3.13.15",
     "poll": "^3.2.2",
->>>>>>> 86d435d5
+    "nanoevents": "^9.0.0",
     "rbush": "^4.0.1",
     "uuid": "^12.0.0"
   }
