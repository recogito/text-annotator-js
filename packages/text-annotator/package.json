--- conflicted
+++ resolved
@@ -30,19 +30,11 @@
     "@types/rbush": "^3.0.3",
     "@types/uuid": "^9.0.8",
     "jsdom": "^24.0.0",
-<<<<<<< HEAD
-    "svelte": "^4.2.11",
-    "typescript": "^5.3.3",
-    "vite": "^5.2.6",
-    "vite-plugin-dts": "^3.7.2",
-    "vitest": "^1.3.0"
-=======
     "svelte": "^4.2.12",
     "typescript": "^5.3.3",
     "vite": "^5.2.6",
     "vite-plugin-dts": "^3.7.3",
     "vitest": "^1.4.0"
->>>>>>> 92813ddc
   },
   "dependencies": {
     "@annotorious/core": "^3.0.0-rc.21",
