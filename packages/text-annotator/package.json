--- conflicted
+++ resolved
@@ -7,11 +7,7 @@
   "type": "module",
   "scripts": {
     "start": "vite --host",
-<<<<<<< HEAD
-    "build": "tsc -p tsconfig.build.json && vite build",
-=======
-    "build": "vite build && vite build --config vite.config.umd.ts",
->>>>>>> 1d98c2f0
+    "build": "tsc -p tsconfig.build.json && vite build && vite build --config vite.config.umd.ts",
     "preview": "vite preview",
     "test": "vitest"
   },
