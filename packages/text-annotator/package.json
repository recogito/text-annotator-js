{
  "name": "@recogito/text-annotator",
  "version": "3.0.3",
  "description": "A JavaScript text annotation library",
  "author": "Rainer Simon",
  "license": "BSD-3-Clause",
  "type": "module",
  "scripts": {
    "start": "vite --host",
    "build": "vite build",
    "preview": "vite preview",
    "test": "vitest"
  },
  "main": "./dist/text-annotator.umd.js",
  "module": "./dist/text-annotator.es.js",
  "types": "./dist/src/index.d.ts",
  "files": [
    "dist"
  ],
  "exports": {
    ".": {
      "types": "./dist/src/index.d.ts",
      "import": "./dist/text-annotator.es.js",
      "require": "./dist/text-annotator.umd.js"
    },
    "./dist/text-annotator.css": "./dist/text-annotator.css"
  },
  "devDependencies": {
    "@types/jsdom": "^21.1.7",
    "@types/rbush": "^4.0.0",
    "jsdom": "^26.1.0",
    "typescript": "5.8.3",
    "vite": "^6.3.5",
    "vite-plugin-dts": "^4.5.4",
    "vitest": "^3.1.3"
  },
  "dependencies": {
    "@annotorious/core": "^3.3.6",
    "colord": "^2.9.3",
    "dequal": "^2.0.3",
<<<<<<< HEAD
    "hotkeys-js": "^3.13.9",
    "nanoevents": "^9.0.0",
=======
    "hotkeys-js": "^3.13.10",
>>>>>>> f94ae91b
    "rbush": "^4.0.1",
    "uuid": "^11.1.0"
  }
}<|MERGE_RESOLUTION|>--- conflicted
+++ resolved
@@ -38,12 +38,8 @@
     "@annotorious/core": "^3.3.6",
     "colord": "^2.9.3",
     "dequal": "^2.0.3",
-<<<<<<< HEAD
-    "hotkeys-js": "^3.13.9",
+    "hotkeys-js": "^3.13.10",
     "nanoevents": "^9.0.0",
-=======
-    "hotkeys-js": "^3.13.10",
->>>>>>> f94ae91b
     "rbush": "^4.0.1",
     "uuid": "^11.1.0"
   }
