--- conflicted
+++ resolved
@@ -28,20 +28,12 @@
   "devDependencies": {
     "@types/jsdom": "^21.1.7",
     "@types/rbush": "^4.0.0",
-<<<<<<< HEAD
-    "jsdom": "^26.0.0",
-    "typescript": "^5.8.2",
-    "vite": "^6.2.5",
-    "vite-plugin-dts": "^4.5.3",
-    "vite-plugin-externalize-deps": "^0.9.0",
-    "vitest": "^3.1.1"
-=======
     "jsdom": "^26.1.0",
-    "typescript": "5.8.3",
+    "typescript": "^5.8.3",
     "vite": "^6.3.5",
     "vite-plugin-dts": "^4.5.4",
+    "vite-plugin-externalize-deps": "^0.9.0",
     "vitest": "^3.1.3"
->>>>>>> f94ae91b
   },
   "dependencies": {
     "@annotorious/core": "^3.3.6",
