{
  "name": "@recogito/text-annotator",
  "version": "3.1.0",
  "description": "A JavaScript text annotation library",
  "author": "Rainer Simon",
  "license": "BSD-3-Clause",
  "type": "module",
  "scripts": {
    "start": "vite --host",
    "build": "vite build",
    "preview": "vite preview",
    "test": "vitest"
  },
  "main": "./dist/text-annotator.umd.js",
  "module": "./dist/text-annotator.es.js",
  "types": "./dist/src/index.d.ts",
  "files": [
    "dist"
  ],
  "exports": {
    ".": {
      "types": "./dist/src/index.d.ts",
      "import": "./dist/text-annotator.es.js",
      "require": "./dist/text-annotator.umd.js"
    },
    "./dist/text-annotator.css": "./dist/text-annotator.css"
  },
  "devDependencies": {
    "@types/jsdom": "^21.1.7",
    "@types/rbush": "^4.0.0",
    "jsdom": "^26.1.0",
<<<<<<< HEAD
    "typescript": "^5.8.3",
    "vite": "^6.3.5",
    "vite-plugin-dts": "^4.5.4",
    "vite-plugin-externalize-deps": "^0.9.0",
    "vitest": "^3.1.3"
=======
    "typescript": "5.9.2",
    "vite": "^6.3.5",
    "vite-plugin-dts": "^4.5.4",
    "vitest": "^3.2.4"
>>>>>>> 0783030c
  },
  "dependencies": {
    "@annotorious/core": "^3.7.1",
    "colord": "^2.9.3",
    "dequal": "^2.0.3",
    "hotkeys-js": "^3.13.15",
    "rbush": "^4.0.1",
    "uuid": "^11.1.0"
  }
}<|MERGE_RESOLUTION|>--- conflicted
+++ resolved
@@ -29,18 +29,11 @@
     "@types/jsdom": "^21.1.7",
     "@types/rbush": "^4.0.0",
     "jsdom": "^26.1.0",
-<<<<<<< HEAD
-    "typescript": "^5.8.3",
+    "typescript": "5.9.2",
     "vite": "^6.3.5",
     "vite-plugin-dts": "^4.5.4",
     "vite-plugin-externalize-deps": "^0.9.0",
-    "vitest": "^3.1.3"
-=======
-    "typescript": "5.9.2",
-    "vite": "^6.3.5",
-    "vite-plugin-dts": "^4.5.4",
     "vitest": "^3.2.4"
->>>>>>> 0783030c
   },
   "dependencies": {
     "@annotorious/core": "^3.7.1",
