{
  "name": "@recogito/text-annotator",
  "version": "3.0.0-rc.9",
  "description": "A JavaScript text annotation library",
  "author": "Rainer Simon",
  "license": "BSD-3-Clause",
  "type": "module",
  "scripts": {
    "start": "vite",
    "build": "vite build",
    "preview": "vite preview",
    "test": "vitest"
  },
  "main": "./dist/text-annotator.umd.js",
  "module": "./dist/text-annotator.es.js",
  "types": "./dist/src/index.d.ts",
  "files": [
    "dist"
  ],
  "exports": {
    ".": {
      "import": "./dist/text-annotator.es.js",
      "require": "./dist/text-annotator.umd.js"
    },
    "./dist/text-annotator.css": "./dist/text-annotator.css"
  },
  "devDependencies": {
<<<<<<< HEAD
    "@types/jsdom": "^21.1.6",
    "@types/rbush": "^3.0.0",
    "@types/uuid": "^9.0.1",
    "canvas": "^2.11.2",
    "jsdom": "^23.0.1",
    "svelte": "^4.0.0",
    "typescript": "^4.9.5",
    "vite": "^4.2.1",
    "vite-plugin-dts": "^2.3.0",
    "vitest": "^1.1.3"
=======
    "@types/rbush": "^3.0.3",
    "@types/uuid": "^9.0.7",
    "svelte": "^4.2.8",
    "typescript": "^5.3.3",
    "vite": "^5.0.11",
    "vite-plugin-dts": "^3.7.0"
>>>>>>> e7f2dab4
  },
  "dependencies": {
    "@annotorious/core": "^3.0.0-rc.17",
    "rbush": "^3.0.1",
    "uuid": "^9.0.1"
  }
}<|MERGE_RESOLUTION|>--- conflicted
+++ resolved
@@ -25,25 +25,16 @@
     "./dist/text-annotator.css": "./dist/text-annotator.css"
   },
   "devDependencies": {
-<<<<<<< HEAD
     "@types/jsdom": "^21.1.6",
-    "@types/rbush": "^3.0.0",
-    "@types/uuid": "^9.0.1",
+    "@types/rbush": "^3.0.3",
+    "@types/uuid": "^9.0.7",
     "canvas": "^2.11.2",
     "jsdom": "^23.0.1",
-    "svelte": "^4.0.0",
-    "typescript": "^4.9.5",
-    "vite": "^4.2.1",
-    "vite-plugin-dts": "^2.3.0",
-    "vitest": "^1.1.3"
-=======
-    "@types/rbush": "^3.0.3",
-    "@types/uuid": "^9.0.7",
     "svelte": "^4.2.8",
     "typescript": "^5.3.3",
     "vite": "^5.0.11",
-    "vite-plugin-dts": "^3.7.0"
->>>>>>> e7f2dab4
+    "vite-plugin-dts": "^3.7.0",
+    "vitest": "^1.1.3"
   },
   "dependencies": {
     "@annotorious/core": "^3.0.0-rc.17",
