--- conflicted
+++ resolved
@@ -189,21 +189,17 @@
           and would not let him get home.
         </p>
 
-<<<<<<< HEAD
-        <TextAnnotatorPopup popup={props => (<TestPopup {...props} />)} />
+        <TextAnnotationPopup
+          arrow
+          arrowProps={{
+            fill: '#000000'
+          }}
+          popup={
+            props => (<TestPopup {...props} />)
+          }
+        />
 
       </TextAnnotator>
-=======
-      <TextAnnotationPopup
-        arrow
-        arrowProps={{
-          fill: '#000000'
-        }}
-        popup={
-          props => (<TestPopup {...props} />)
-        }
-      />
->>>>>>> 2b00afd9
 
       <MockStorage />
     </Annotorious>
