--- conflicted
+++ resolved
@@ -1,31 +1,18 @@
-<<<<<<< HEAD
 import React, { FC, useCallback, useEffect } from 'react';
 import { AnnotationBody, Annotorious, useAnnotationStore, useAnnotator, useSelection } from '@annotorious/react';
-import { TextAnnotator, TextAnnotatorPopup, TextAnnotatorPopupProps } from '../src';
-import { TextAnnotation, TextAnnotator as RecogitoTextAnnotator, W3CTextFormat } from '@recogito/text-annotator';
-
-const TestPopup: FC<TextAnnotatorPopupProps> = (props) => {
-=======
-import React, { useCallback, useEffect, useRef } from 'react';
-import { AnnotationBody, Annotorious, useAnnotationStore, useAnnotator } from '@annotorious/react';
 import { TextAnnotator, TextAnnotatorPopup, type TextAnnotationPopupContentProps } from '../src';
 import { W3CTextFormat, type TextAnnotation, type TextAnnotator as RecogitoTextAnnotator } from '@recogito/text-annotator';
 
-const TestPopup = (props: TextAnnotationPopupContentProps) => {
->>>>>>> 9bf419e1
-
-  const { selected } = props;
+const TestPopup: FC<TextAnnotationPopupContentProps> = (props) => {
+
+  const { annotation } = props;
 
   const store = useAnnotationStore();
   const r = useAnnotator<RecogitoTextAnnotator>();
 
   const body: AnnotationBody = {
     id: `${Math.random()}`,
-<<<<<<< HEAD
-    annotation: selected[0].annotation.id,
-=======
-    annotation: props.annotation.id,
->>>>>>> 9bf419e1
+    annotation: annotation.id,
     purpose: 'commenting',
     value: 'A Dummy Comment'
   };
