--- conflicted
+++ resolved
@@ -29,10 +29,6 @@
       }
 
       .annotation-popup {
-<<<<<<< HEAD
-        z-index: 1;
-=======
->>>>>>> 1b9fbb59
         background-color: #fff;
         border: 1px solid gray;
         padding: 20px;
