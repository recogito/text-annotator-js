--- conflicted
+++ resolved
@@ -62,23 +62,6 @@
 
   const arrowRef = useRef(null);
 
-<<<<<<< HEAD
-=======
-  // Conditional floating-ui middleware
-  const middleware = useMemo(() => {
-    const m = [
-      inline(),
-      offset(10),
-      flip({ crossAxis: true }),
-      shift({ crossAxis: true, padding: 10 })
-    ];
-
-    return props.arrow
-      ? [...m, arrow({ element: arrowRef }) ]
-      : m;
-  }, [props.arrow]);
-
->>>>>>> 20c4d209
   const { refs, floatingStyles, update, context } = useFloating({
     placement: isMobile() ? 'bottom' : 'top',
     open: isOpen,
