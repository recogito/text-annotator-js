--- conflicted
+++ resolved
@@ -3,11 +3,8 @@
 import {
   debounce,
   NOT_ANNOTATABLE_CLASS,
-<<<<<<< HEAD
+  TextAnnotationStore,
   toViewportBounds,
-=======
-  TextAnnotationStore,
->>>>>>> 86d435d5
   toDomRectList,
   type TextAnnotation,
   type TextAnnotator,
@@ -62,15 +59,7 @@
 
 }
 
-<<<<<<< HEAD
-=======
 let cachedBounds = null;
-
-const toViewportBounds = (annotationBounds: DOMRect, container: HTMLElement): DOMRect => {
-  const { left, top, right, bottom } = annotationBounds;
-  const containerBounds = container.getBoundingClientRect();
-  return new DOMRect(left + containerBounds.left, top + containerBounds.top, right - left, bottom - top);
-}
 
 const updateViewportBounds = debounce((annotationId: string, store: TextAnnotationStore, container: HTMLElement) => {
   requestAnimationFrame(() => {
@@ -80,7 +69,6 @@
   });
 }, 250);
 
->>>>>>> 86d435d5
 export const TextAnnotationPopup = (props: TextAnnotationPopupProps) => {
 
   const r = useAnnotator<TextAnnotator>();
@@ -150,16 +138,9 @@
     if (isOpen && annotation?.id) {
       refs.setPositionReference({
         getBoundingClientRect: () => {
-<<<<<<< HEAD
-          const bounds = r.state.store.getAnnotationBounds(annotation.id);
-          return bounds
-            ? toViewportBounds(bounds, r.element.getBoundingClientRect())
-            : new DOMRect();
-=======
           // Debounced!
           updateViewportBounds(annotation.id, r.state.store, r.element);
           return cachedBounds ? cachedBounds : new DOMRect();
->>>>>>> 86d435d5
         },
         getClientRects: () => {
           const rects = r.state.store.getAnnotationRects(annotation.id);
@@ -182,7 +163,7 @@
   const onClose = () => r?.cancelSelected();
 
   return isOpen && annotation ? (
-    <FloatingPortal 
+    <FloatingPortal
       root={props.asPortal ? null : r.element}>
       <FloatingFocusManager
         context={context}
