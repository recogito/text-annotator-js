import { FC, ReactNode, useCallback, useRef, useEffect, useMemo, useState } from 'react';

import { useAnnotator, useSelection } from '@annotorious/react';
<<<<<<< HEAD
import { isRevived, NOT_ANNOTATABLE_CLASS, type TextAnnotation, type TextAnnotator } from '@recogito/text-annotator';

=======
import {
  NOT_ANNOTATABLE_CLASS,
  toDomRectList,
  type TextAnnotation,
  type TextAnnotator,
} from '@recogito/text-annotator';

import { isMobile } from './isMobile';
>>>>>>> f2341c35
import {
  arrow,
  autoUpdate,
  flip,
  FloatingArrow,
  FloatingArrowProps,
  FloatingFocusManager,
  FloatingPortal,
  inline,
  offset,
  shift,
  useDismiss,
  useFloating,
  useInteractions,
  useRole
} from '@floating-ui/react';

import { isMobile } from './isMobile';
import { useAnnouncePopupNavigation } from '../hooks';

import './TextAnnotationPopup.css';

interface TextAnnotationPopupProps {

  ariaNavigationMessage?: string;

  ariaCloseWarning?: string;

  arrow?: boolean;

  arrowProps?: Omit<FloatingArrowProps, 'context' | 'ref'>;

  popup(props: TextAnnotationPopupContentProps): ReactNode;

}

export interface TextAnnotationPopupContentProps {

  annotation: TextAnnotation;

  editable?: boolean;

  event?: PointerEvent | KeyboardEvent;

}

<<<<<<< HEAD
export const TextAnnotationPopup: FC<TextAnnotationPopupProps> = (props) => {

  const { popup, ariaNavigationMessage } = props;
=======
const toViewportBounds = (annotationBounds: DOMRect, container: HTMLElement): DOMRect => {
  const { left, top, right, bottom } = annotationBounds;
  const containerBounds = container.getBoundingClientRect();
  return new DOMRect(left + containerBounds.left, top + containerBounds.top, right - left, bottom - top);
}

export const TextAnnotationPopup = (props: TextAnnotationPopupProps) => {
>>>>>>> f2341c35

  const r = useAnnotator<TextAnnotator>();

  const { selected, event } = useSelection<TextAnnotation>();

  const annotation = selected[0]?.annotation;

  const [isOpen, setOpen] = useState(selected?.length > 0);
  const handleClose = () => r?.cancelSelected();

  const [isFocused, setFocused] = useState(false);
  const handleFocus = useCallback(() => setFocused(true), []);
  const handleBlur = useCallback(() => setFocused(false), []);
  useEffect(() => {
    if (!isOpen) handleBlur();
  }, [isOpen, handleBlur]);

  const arrowRef = useRef(null);

<<<<<<< HEAD
  // Conditional floating-ui middleware
  const middleware = useMemo(() => {
    const m = [
      inline(),
      offset(10),
      flip({ crossAxis: true }),
      shift({ crossAxis: true, padding: 10 })
    ];

    return props.arrow
      ? [...m, arrow({ element: arrowRef }) ]
      : m;
  }, [props.arrow]);

=======
>>>>>>> f2341c35
  const { refs, floatingStyles, update, context } = useFloating({
    placement: isMobile() ? 'bottom' : 'top',
    open: isOpen,
    onOpenChange: (open, _event, reason) => {
      if (!open && (reason === 'escape-key' || reason === 'focus-out')) {
        setOpen(open);
        handleClose();
      }
    },
    middleware: [
      inline(),
      offset(10),
      flip({ crossAxis: true }),
      shift({ crossAxis: true, padding: 10 }),
      arrow({ element: arrowRef })
    ],
    whileElementsMounted: autoUpdate
  });

  const dismiss = useDismiss(context);

  const role = useRole(context, { role: 'dialog' });

  const { getFloatingProps } = useInteractions([dismiss, role]);

  useEffect(() => {
    if (annotation?.id) {
      const bounds = r?.state.store.getAnnotationBounds(annotation.id);
      setOpen(Boolean(bounds));
    } else {
      setOpen(false);
    }
  }, [annotation?.id, r?.state.store]);

  useEffect(() => {
    if (!r) return;

    if (isOpen && annotation?.id) {
      refs.setPositionReference({
        getBoundingClientRect: () => {
          // Annotation bounds are relative to the document element
          const bounds = r.state.store.getAnnotationBounds(annotation.id);
          return bounds
            ? toViewportBounds(bounds, r.element)
            : new DOMRect();
        },
        getClientRects: () => {
          const rects = r.state.store.getAnnotationRects(annotation.id);
          const viewportRects = rects.map(rect => toViewportBounds(rect, r.element));
          return toDomRectList(viewportRects);
        }
      });
    } else {
      refs.setPositionReference(null);
    }
  }, [isOpen, annotation?.id, annotation?.target, r]);

  useEffect(() => {
    const config: MutationObserverInit = { attributes: true, childList: true, subtree: true };

    const mutationObserver = new MutationObserver(() => update());
    mutationObserver.observe(document.body, config);

    window.document.addEventListener('scroll', update, true);

    return () => {
      mutationObserver.disconnect();
      window.document.removeEventListener('scroll', update, true);
    };
  }, [update]);

  // Don't shift focus to the floating element if selected via keyboard or on mobile.
  const initialFocus = useMemo(() => {
    return (event?.type === 'keyup' || event?.type === 'contextmenu' || isMobile()) ? -1 : 0;
  }, [event]);

  /**
   * Announce the navigation hint only on the keyboard selection,
   * because the focus isn't shifted to the popup automatically then
   */
  useAnnouncePopupNavigation({
    disabled: isFocused,
    floatingOpen: isOpen,
    message: ariaNavigationMessage,
  });

  return isOpen && annotation ? (
    <FloatingPortal>
      <FloatingFocusManager
        context={context}
        modal={false}
        closeOnFocusOut={true}
        returnFocus={false}
        initialFocus={initialFocus}>
        <div
          className={`a9s-popup r6o-popup annotation-popup r6o-text-popup ${NOT_ANNOTATABLE_CLASS}`}
          ref={refs.setFloating}
          style={floatingStyles}
          {...getFloatingProps({
            onFocus: handleFocus,
            onBlur: handleBlur,
            ...getStopEventsPropagationProps()
          })}>
          {popup({
            annotation: selected[0].annotation,
            editable: selected[0].editable,
            event
          })}
<<<<<<< HEAD
{props.arrow && (
=======

          {props.arrow && (
>>>>>>> f2341c35
            <FloatingArrow
              ref={arrowRef}
              context={context}
              {...(props.arrowProps || {})} />
          )}

          <button className="r6o-popup-sr-only" aria-live="assertive" onClick={handleClose}>
            {props.ariaCloseWarning || 'Click or leave this dialog to close it.'}
          </button>
        </div>
      </FloatingFocusManager>
    </FloatingPortal>
  ) : null;

}

/**
 * Prevent text-annotator from handling the irrelevant events
 * triggered from the popup/toolbar/dialog
 */
const getStopEventsPropagationProps = <T extends HTMLElement = HTMLElement>() => ({
  onPointerUp: (event: React.PointerEvent<T>) => event.stopPropagation(),
  onPointerDown: (event: React.PointerEvent<T>) => event.stopPropagation(),
  onMouseDown: (event: React.MouseEvent<T>) => event.stopPropagation(),
  onMouseUp: (event: React.MouseEvent<T>) => event.stopPropagation()
});

/** For backwards compatibility **/
/** @deprecated Use TextAnnotationPopup instead */
export const TextAnnotatorPopup = (props: TextAnnotationPopupProps) => {

  useEffect(() => {
    console.warn('TextAnnotatorPopup is deprecated and will be removed in a future version. Please use TextAnnotationPopup instead.');
  }, []);

  return <TextAnnotationPopup {...props} />;
};<|MERGE_RESOLUTION|>--- conflicted
+++ resolved
@@ -1,10 +1,6 @@
 import { FC, ReactNode, useCallback, useRef, useEffect, useMemo, useState } from 'react';
 
 import { useAnnotator, useSelection } from '@annotorious/react';
-<<<<<<< HEAD
-import { isRevived, NOT_ANNOTATABLE_CLASS, type TextAnnotation, type TextAnnotator } from '@recogito/text-annotator';
-
-=======
 import {
   NOT_ANNOTATABLE_CLASS,
   toDomRectList,
@@ -12,8 +8,6 @@
   type TextAnnotator,
 } from '@recogito/text-annotator';
 
-import { isMobile } from './isMobile';
->>>>>>> f2341c35
 import {
   arrow,
   autoUpdate,
@@ -60,19 +54,15 @@
 
 }
 
-<<<<<<< HEAD
-export const TextAnnotationPopup: FC<TextAnnotationPopupProps> = (props) => {
-
-  const { popup, ariaNavigationMessage } = props;
-=======
 const toViewportBounds = (annotationBounds: DOMRect, container: HTMLElement): DOMRect => {
   const { left, top, right, bottom } = annotationBounds;
   const containerBounds = container.getBoundingClientRect();
   return new DOMRect(left + containerBounds.left, top + containerBounds.top, right - left, bottom - top);
 }
 
-export const TextAnnotationPopup = (props: TextAnnotationPopupProps) => {
->>>>>>> f2341c35
+export const TextAnnotationPopup: FC<TextAnnotationPopupProps> = (props) => {
+
+  const { popup, ariaNavigationMessage } = props;
 
   const r = useAnnotator<TextAnnotator>();
 
@@ -92,23 +82,6 @@
 
   const arrowRef = useRef(null);
 
-<<<<<<< HEAD
-  // Conditional floating-ui middleware
-  const middleware = useMemo(() => {
-    const m = [
-      inline(),
-      offset(10),
-      flip({ crossAxis: true }),
-      shift({ crossAxis: true, padding: 10 })
-    ];
-
-    return props.arrow
-      ? [...m, arrow({ element: arrowRef }) ]
-      : m;
-  }, [props.arrow]);
-
-=======
->>>>>>> f2341c35
   const { refs, floatingStyles, update, context } = useFloating({
     placement: isMobile() ? 'bottom' : 'top',
     open: isOpen,
@@ -217,12 +190,7 @@
             editable: selected[0].editable,
             event
           })}
-<<<<<<< HEAD
 {props.arrow && (
-=======
-
-          {props.arrow && (
->>>>>>> f2341c35
             <FloatingArrow
               ref={arrowRef}
               context={context}
