import { ReactNode, useEffect, useMemo, useRef, useState } from 'react';

import { useAnnotator, useSelection } from '@annotorious/react';
import {
  NOT_ANNOTATABLE_CLASS,
  toDomRectList,
  type TextAnnotation,
  type TextAnnotator,
} from '@recogito/text-annotator';

import {
  arrow,
  autoUpdate,
  flip,
  FloatingArrow,
  FloatingArrowProps,
  FloatingFocusManager,
  FloatingPortal,
  inline,
  offset,
  shift,
  useDismiss,
  useFloating,
  useInteractions,
  useRole
} from '@floating-ui/react';

import { useAnnotationQuoteIdling } from '../hooks';
import { isMobile } from './isMobile';
import './TextAnnotationPopup.css';

interface TextAnnotationPopupProps {

  ariaCloseWarning?: string;

  arrow?: boolean;

  arrowProps?: Omit<FloatingArrowProps, 'context' | 'ref'>;

  popup(props: TextAnnotationPopupContentProps): ReactNode;

}

export interface TextAnnotationPopupContentProps {

  annotation: TextAnnotation;

  editable?: boolean;

  event?: PointerEvent | KeyboardEvent;

}

const toViewportBounds = (annotationBounds: DOMRect, container: HTMLElement): DOMRect => {
  const { left, top, right, bottom } = annotationBounds;
  const containerBounds = container.getBoundingClientRect();
  return new DOMRect(left + containerBounds.left, top + containerBounds.top, right - left, bottom - top);
}

export const TextAnnotationPopup = (props: TextAnnotationPopupProps) => {

  const r = useAnnotator<TextAnnotator>();

  const { selected, event } = useSelection<TextAnnotation>();
  const annotation = selected[0]?.annotation;

  const isAnnotationQuoteIdling = useAnnotationQuoteIdling(annotation?.id);

  const [isOpen, setOpen] = useState(selected?.length > 0);

  const arrowRef = useRef(null);

  const { refs, floatingStyles, update, context } = useFloating({
    placement: isMobile() ? 'bottom' : 'top',
    open: isOpen,
    onOpenChange: (open, _event, reason) => {
      if (!open && (reason === 'escape-key' || reason === 'focus-out')) {
        setOpen(open);
        r?.cancelSelected();
      }
    },
    middleware: [
      inline(),
      offset(10),
      flip({ crossAxis: true }),
      shift({ crossAxis: true, padding: 10 }),
      arrow({ element: arrowRef })
    ],
    whileElementsMounted: autoUpdate
  });

  const dismiss = useDismiss(context);

  const role = useRole(context, { role: 'dialog' });

  const { getFloatingProps } = useInteractions([dismiss, role]);

  useEffect(() => {
<<<<<<< HEAD
    if (annotation?.id && isAnnotationQuoteIdling) {
=======
    if (!r) return;

    const annotationId = annotation?.id;
    const annotationSelectorsLength = annotation?.target.selector.length;

    if (annotationId && annotationSelectorsLength > 0) {
>>>>>>> c07bdaf5
      const bounds = r?.state.store.getAnnotationBounds(annotation.id);
      setOpen(Boolean(bounds));
    } else {
      setOpen(false);
    }
<<<<<<< HEAD
  }, [annotation?.id, isAnnotationQuoteIdling, r?.state.store]);
=======
  }, [annotation?.id, annotation?.target.selector, r?.state.store]);
>>>>>>> c07bdaf5

  useEffect(() => {
    if (!r) return;

    if (isOpen && annotation?.id) {
      refs.setPositionReference({
        getBoundingClientRect: () => {
          // Annotation bounds are relative to the document element
          const bounds = r.state.store.getAnnotationBounds(annotation.id);
          return bounds
            ? toViewportBounds(bounds, r.element)
            : new DOMRect();
        },
        getClientRects: () => {
          const rects = r.state.store.getAnnotationRects(annotation.id);
          const viewportRects = rects.map(rect => toViewportBounds(rect, r.element));
          return toDomRectList(viewportRects);
        }
      });
    } else {
      refs.setPositionReference(null);
    }
  }, [isOpen, annotation?.id, annotation?.target, r]);

  useEffect(() => {
    const config: MutationObserverInit = { attributes: true, childList: true, subtree: true };

    const mutationObserver = new MutationObserver(() => update());
    mutationObserver.observe(document.body, config);

    window.document.addEventListener('scroll', update, true);

    return () => {
      mutationObserver.disconnect();
      window.document.removeEventListener('scroll', update, true);
    };
  }, [update]);

  // Don't shift focus to the floating element if selected via keyboard or on mobile.
  const initialFocus = useMemo(() => {
    return (event?.type === 'keyup' || event?.type === 'contextmenu' || isMobile()) ? -1 : 0;
  }, [event]);

  const onClose = () => r?.cancelSelected();

  return isOpen && annotation ? (
    <FloatingPortal>
      <FloatingFocusManager
        context={context}
        modal={false}
        closeOnFocusOut={true}
        returnFocus={false}
        initialFocus={initialFocus}>
        <div
          className={`a9s-popup r6o-popup annotation-popup r6o-text-popup ${NOT_ANNOTATABLE_CLASS}`}
          ref={refs.setFloating}
          style={floatingStyles}>
          {props.popup({
            annotation: selected[0].annotation,
            editable: selected[0].editable,
            event
          })}

          {props.arrow && (
            <FloatingArrow
              ref={arrowRef}
              context={context}
              {...(props.arrowProps || {})} />
          )}

          <button className="r6o-popup-sr-only" aria-live="assertive" onClick={onClose}>
            {props.ariaCloseWarning || 'Click or leave this dialog to close it.'}
          </button>
        </div>
      </FloatingFocusManager>
    </FloatingPortal>
  ) : null;

};

/**
 * Prevent text-annotator from handling the irrelevant events
 * triggered from the popup/toolbar/dialog
 *
const getStopEventsPropagationProps = <T extends HTMLElement = HTMLElement>() => ({
  onPointerUp: (event: React.PointerEvent<T>) => event.stopPropagation(),
  onPointerDown: (event: React.PointerEvent<T>) => event.stopPropagation(),
  onMouseDown: (event: React.MouseEvent<T>) => event.stopPropagation(),
  onMouseUp: (event: React.MouseEvent<T>) => event.stopPropagation()
});
*/

/** For backwards compatibility **/
/** @deprecated Use TextAnnotationPopup instead */
export const TextAnnotatorPopup = (props: TextAnnotationPopupProps) => {

  useEffect(() => {
    console.warn('TextAnnotatorPopup is deprecated and will be removed in a future version. Please use TextAnnotationPopup instead.');
  }, []);

  return <TextAnnotationPopup {...props} />;
};<|MERGE_RESOLUTION|>--- conflicted
+++ resolved
@@ -96,26 +96,13 @@
   const { getFloatingProps } = useInteractions([dismiss, role]);
 
   useEffect(() => {
-<<<<<<< HEAD
     if (annotation?.id && isAnnotationQuoteIdling) {
-=======
-    if (!r) return;
-
-    const annotationId = annotation?.id;
-    const annotationSelectorsLength = annotation?.target.selector.length;
-
-    if (annotationId && annotationSelectorsLength > 0) {
->>>>>>> c07bdaf5
       const bounds = r?.state.store.getAnnotationBounds(annotation.id);
       setOpen(Boolean(bounds));
     } else {
       setOpen(false);
     }
-<<<<<<< HEAD
-  }, [annotation?.id, isAnnotationQuoteIdling, r?.state.store]);
-=======
-  }, [annotation?.id, annotation?.target.selector, r?.state.store]);
->>>>>>> c07bdaf5
+  }, [annotation?.id, annotation?.target.selector, isAnnotationQuoteIdling, r?.state.store]);
 
   useEffect(() => {
     if (!r) return;
