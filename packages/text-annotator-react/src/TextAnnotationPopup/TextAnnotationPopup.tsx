import { ReactNode, useEffect, useMemo, useRef, useState } from 'react';

import { useAnnotator, useSelection } from '@annotorious/react';
<<<<<<< HEAD
import { isRevived, NOT_ANNOTATABLE_CLASS, TextAnnotation, TextAnnotator } from '@recogito/text-annotator';

=======
import {
  NOT_ANNOTATABLE_CLASS,
  toDomRectList,
  type TextAnnotation,
  type TextAnnotator,
} from '@recogito/text-annotator';

import { isMobile } from './isMobile';
>>>>>>> f2341c35
import {
  arrow,
  autoUpdate,
  flip,
  FloatingArrow,
  FloatingArrowProps,
  FloatingFocusManager,
  FloatingPortal,
  inline,
  offset,
  shift,
  useDismiss,
  useFloating,
  useInteractions,
  useRole
} from '@floating-ui/react';

import { useAnnotationQuoteIdling } from '../hooks';
import { isMobile } from './isMobile';
import './TextAnnotationPopup.css';

interface TextAnnotationPopupProps {

  ariaCloseWarning?: string;

  arrow?: boolean;

  arrowProps?: Omit<FloatingArrowProps, 'context' | 'ref'>;

  popup(props: TextAnnotationPopupContentProps): ReactNode;

}

export interface TextAnnotationPopupContentProps {

  annotation: TextAnnotation;

  editable?: boolean;

  event?: PointerEvent | KeyboardEvent;

}

const toViewportBounds = (annotationBounds: DOMRect, container: HTMLElement): DOMRect => {
  const { left, top, right, bottom } = annotationBounds;
  const containerBounds = container.getBoundingClientRect();
  return new DOMRect(left + containerBounds.left, top + containerBounds.top, right - left, bottom - top);
}

export const TextAnnotationPopup = (props: TextAnnotationPopupProps) => {

  const r = useAnnotator<TextAnnotator>();

  const { selected, event } = useSelection<TextAnnotation>();
  const annotation = selected[0]?.annotation;

  const isAnnotationQuoteIdling = useAnnotationQuoteIdling(annotation?.id);

  const [isOpen, setOpen] = useState(selected?.length > 0);

  const arrowRef = useRef(null);

<<<<<<< HEAD
  // Conditional floating-ui middleware
  const middleware = useMemo(() => {
    const m = [
      inline(),
      offset(10),
      flip({ crossAxis: true }),
      shift({ crossAxis: true, padding: 10 })
    ];

    return props.arrow
      ? [...m, arrow({ element: arrowRef }) ]
      : m;
  }, [props.arrow]);

=======
>>>>>>> f2341c35
  const { refs, floatingStyles, update, context } = useFloating({
    placement: isMobile() ? 'bottom' : 'top',
    open: isOpen,
    onOpenChange: (open, _event, reason) => {
      if (!open && (reason === 'escape-key' || reason === 'focus-out')) {
        setOpen(open);
        r?.cancelSelected();
      }
    },
    middleware: [
      inline(),
      offset(10),
      flip({ crossAxis: true }),
      shift({ crossAxis: true, padding: 10 }),
      arrow({ element: arrowRef })
    ],
    whileElementsMounted: autoUpdate
  });

  const dismiss = useDismiss(context);

  const role = useRole(context, { role: 'dialog' });

  const { getFloatingProps } = useInteractions([dismiss, role]);

  useEffect(() => {
<<<<<<< HEAD
    const annotationSelector = annotation?.target.selector;
    setOpen(isAnnotationQuoteIdling && annotationSelector?.length > 0 ? isRevived(annotationSelector) : false);
  }, [annotation?.target?.selector, isAnnotationQuoteIdling]);
=======
    if (annotation?.id) {
      const bounds = r?.state.store.getAnnotationBounds(annotation.id);
      setOpen(Boolean(bounds));
    } else {
      setOpen(false);
    }
  }, [annotation?.id, r?.state.store]);
>>>>>>> f2341c35

  useEffect(() => {
    if (!r) return;

    if (isOpen && annotation?.id) {
      refs.setPositionReference({
        getBoundingClientRect: () => {
          // Annotation bounds are relative to the document element
          const bounds = r.state.store.getAnnotationBounds(annotation.id);
          return bounds
            ? toViewportBounds(bounds, r.element)
            : new DOMRect();
        },
        getClientRects: () => {
          const rects = r.state.store.getAnnotationRects(annotation.id);
          const viewportRects = rects.map(rect => toViewportBounds(rect, r.element));
          return toDomRectList(viewportRects);
        }
      });
    } else {
      refs.setPositionReference(null);
    }
  }, [isOpen, annotation?.id, annotation?.target, r]);

  useEffect(() => {
    const config: MutationObserverInit = { attributes: true, childList: true, subtree: true };

    const mutationObserver = new MutationObserver(() => update());
    mutationObserver.observe(document.body, config);

    window.document.addEventListener('scroll', update, true);

    return () => {
      mutationObserver.disconnect();
      window.document.removeEventListener('scroll', update, true);
    };
  }, [update]);

  // Don't shift focus to the floating element if selected via keyboard or on mobile.
  const initialFocus = useMemo(() => {
    return (event?.type === 'keyup' || event?.type === 'contextmenu' || isMobile()) ? -1 : 0;
  }, [event]);

  const onClose = () => r?.cancelSelected();

  return isOpen && annotation ? (
    <FloatingPortal>
      <FloatingFocusManager
        context={context}
        modal={false}
        closeOnFocusOut={true}
        returnFocus={false}
        initialFocus={initialFocus}>
        <div
          className={`a9s-popup r6o-popup annotation-popup r6o-text-popup ${NOT_ANNOTATABLE_CLASS}`}
          ref={refs.setFloating}
          style={floatingStyles}
          {...getFloatingProps(getStopEventsPropagationProps())}>
          {props.popup({
            annotation: selected[0].annotation,
            editable: selected[0].editable,
            event
          })}

          {props.arrow && (
            <FloatingArrow
              ref={arrowRef}
              context={context}
              {...(props.arrowProps || {})} />
          )}

          <button className="r6o-popup-sr-only" aria-live="assertive" onClick={onClose}>
            {props.ariaCloseWarning || 'Click or leave this dialog to close it.'}
          </button>
        </div>
      </FloatingFocusManager>
    </FloatingPortal>
  ) : null;

};

/**
 * Prevent text-annotator from handling the irrelevant events
 * triggered from the popup/toolbar/dialog
 */
const getStopEventsPropagationProps = <T extends HTMLElement = HTMLElement>() => ({
  onPointerUp: (event: React.PointerEvent<T>) => event.stopPropagation(),
  onPointerDown: (event: React.PointerEvent<T>) => event.stopPropagation(),
  onMouseDown: (event: React.MouseEvent<T>) => event.stopPropagation(),
  onMouseUp: (event: React.MouseEvent<T>) => event.stopPropagation()
});

/** For backwards compatibility **/
/** @deprecated Use TextAnnotationPopup instead */
export const TextAnnotatorPopup = (props: TextAnnotationPopupProps) => {

  useEffect(() => {
    console.warn('TextAnnotatorPopup is deprecated and will be removed in a future version. Please use TextAnnotationPopup instead.');
  }, []);

  return <TextAnnotationPopup {...props} />;
};<|MERGE_RESOLUTION|>--- conflicted
+++ resolved
@@ -1,10 +1,6 @@
 import { ReactNode, useEffect, useMemo, useRef, useState } from 'react';
 
 import { useAnnotator, useSelection } from '@annotorious/react';
-<<<<<<< HEAD
-import { isRevived, NOT_ANNOTATABLE_CLASS, TextAnnotation, TextAnnotator } from '@recogito/text-annotator';
-
-=======
 import {
   NOT_ANNOTATABLE_CLASS,
   toDomRectList,
@@ -12,8 +8,6 @@
   type TextAnnotator,
 } from '@recogito/text-annotator';
 
-import { isMobile } from './isMobile';
->>>>>>> f2341c35
 import {
   arrow,
   autoUpdate,
@@ -76,23 +70,6 @@
 
   const arrowRef = useRef(null);
 
-<<<<<<< HEAD
-  // Conditional floating-ui middleware
-  const middleware = useMemo(() => {
-    const m = [
-      inline(),
-      offset(10),
-      flip({ crossAxis: true }),
-      shift({ crossAxis: true, padding: 10 })
-    ];
-
-    return props.arrow
-      ? [...m, arrow({ element: arrowRef }) ]
-      : m;
-  }, [props.arrow]);
-
-=======
->>>>>>> f2341c35
   const { refs, floatingStyles, update, context } = useFloating({
     placement: isMobile() ? 'bottom' : 'top',
     open: isOpen,
@@ -119,19 +96,13 @@
   const { getFloatingProps } = useInteractions([dismiss, role]);
 
   useEffect(() => {
-<<<<<<< HEAD
-    const annotationSelector = annotation?.target.selector;
-    setOpen(isAnnotationQuoteIdling && annotationSelector?.length > 0 ? isRevived(annotationSelector) : false);
-  }, [annotation?.target?.selector, isAnnotationQuoteIdling]);
-=======
-    if (annotation?.id) {
+    if (annotation?.id && isAnnotationQuoteIdling) {
       const bounds = r?.state.store.getAnnotationBounds(annotation.id);
       setOpen(Boolean(bounds));
     } else {
       setOpen(false);
     }
-  }, [annotation?.id, r?.state.store]);
->>>>>>> f2341c35
+  }, [annotation?.id, isAnnotationQuoteIdling, r?.state.store]);
 
   useEffect(() => {
     if (!r) return;
