--- conflicted
+++ resolved
@@ -1,5 +1,8 @@
 import { FC, PointerEvent, ReactNode, useCallback, useEffect, useMemo, useState } from 'react';
-import { isMobile } from './isMobile';
+
+import { useAnnotator, useSelection } from '@annotorious/react';
+import { isRevived, type TextAnnotation, type TextAnnotator } from '@recogito/text-annotator';
+
 import {
   autoUpdate,
   flip,
@@ -14,9 +17,7 @@
   useRole
 } from '@floating-ui/react';
 
-import { useAnnotator, useSelection } from '@annotorious/react';
-import { isRevived, type TextAnnotation, type TextAnnotator } from '@recogito/text-annotator';
-
+import { isMobile } from './isMobile';
 import { useAnnouncePopupNavigation } from '../hooks';
 import './TextAnnotatorPopup.css';
 
@@ -86,13 +87,7 @@
 
   useEffect(() => {
     const annotationSelector = annotation?.target.selector;
-<<<<<<< HEAD
-      if (!annotationSelector) return;
-
-    setOpen(isRevived(annotationSelector));
-=======
     setOpen(annotationSelector?.length > 0 ? isRevived(annotationSelector) : false);
->>>>>>> d9d3819e
   }, [annotation]);
 
   useEffect(() => {
