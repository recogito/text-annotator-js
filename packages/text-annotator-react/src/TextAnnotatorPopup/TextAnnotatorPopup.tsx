--- conflicted
+++ resolved
@@ -1,10 +1,5 @@
 import { PointerEvent, ReactNode, useCallback, useEffect, useMemo, useState } from 'react';
-<<<<<<< HEAD
 
-=======
-import { useAnnotator, useSelection } from '@annotorious/react';
-import { isRevived, TextAnnotation, TextAnnotator } from '@recogito/text-annotator';
->>>>>>> 69be7ea1
 import { isMobile } from './isMobile';
 import {
   autoUpdate,
@@ -22,6 +17,7 @@
 
 import { useAnnotator, useSelection } from '@annotorious/react';
 import {
+  isRevived,
   denormalizeRectWithOffset,
   toDomRectList,
   type TextAnnotation,
@@ -83,22 +79,10 @@
   const { getFloatingProps } = useInteractions([dismiss, role]);
 
   useEffect(() => {
-<<<<<<< HEAD
-    setOpen(
-      // Selected annotation exists and has a selector?
-      annotation?.target.selector &&
-      // Selector not empty? (Annotations from plugins, general defensive programming)
-      annotation.target.selector.length > 0 &&
-      // Range not collapsed? (E.g. lazy loading PDFs. Note that this will have to
-      // change if we switch from ranges to pre-computed bounds!)
-      !annotation.target.selector[0].range.collapsed
-    );
-=======
     const annotationSelector = annotation?.target.selector;
-    if (!annotationSelector) return;
+      if (!annotationSelector) return;
 
     setOpen(isRevived(annotationSelector));
->>>>>>> 69be7ea1
   }, [annotation]);
 
   useEffect(() => {
