import React, { FC, PointerEvent, ReactNode, useCallback, useEffect, useState } from 'react';
import {
  autoUpdate,
  flip,
  FloatingFocusManager,
  FloatingPortal,
  inline,
  offset,
  shift,
  useDismiss,
  useFloating,
  useInteractions,
  useRole
} from '@floating-ui/react';

import { useAnnotator, useSelection } from '@annotorious/react';
import type { TextAnnotation, TextAnnotator } from '@recogito/text-annotator';

import { useAnnouncePopupNavigation } from '../hooks';
import './TextAnnotatorPopup.css';

interface TextAnnotationPopupProps {

<<<<<<< HEAD
  popupNavigationMessage?: string;

  popup(props: TextAnnotatorPopupProps): ReactNode;
=======
  popup(props: TextAnnotationPopupContentProps): ReactNode;
>>>>>>> b35904c7

}

export interface TextAnnotationPopupContentProps {

  annotation: TextAnnotation;

  editable?: boolean;

  event?: PointerEvent;

}

export const TextAnnotatorPopup: FC<TextAnnotationPopupProps> = (props) => {

  const { popup, popupNavigationMessage } = props;

  const r = useAnnotator<TextAnnotator>();

  const { selected, event } = useSelection<TextAnnotation>();
  const annotation = selected[0]?.annotation;

  const [isOpen, setOpen] = useState(selected?.length > 0);
  const handleClose = () => r?.cancelSelected();

  const [isFloatingFocused, setFloatingFocused] = useState(false);
  const handleFloatingFocus = () => setFloatingFocused(true);
  const handleFloatingBlur = () => setFloatingFocused(false);
  useEffect(() => {
    if (!isOpen) handleFloatingBlur();
  }, [isOpen, handleFloatingBlur]);

  const { refs, floatingStyles, update, context } = useFloating({
    placement: 'top',
    open: isOpen,
    onOpenChange: (open, _event, reason) => {
      setOpen(open);

      if (!open) {
        if (reason === 'escape-key' || reason === 'focus-out') {
          handleClose();
        }
      }
    },
    middleware: [
      offset(10),
      inline(),
      flip(),
      shift({ mainAxis: false, crossAxis: true, padding: 10 })
    ],
    whileElementsMounted: autoUpdate
  });

  const dismiss = useDismiss(context);
  const role = useRole(context, { role: 'dialog' });
  const { getFloatingProps } = useInteractions([dismiss, role]);

  const selectedKey = selected.map(a => a.annotation.id).join('-');
  useEffect(() => {
    // Ignore all selection changes except those accompanied by a user event.
    if (selected.length > 0 && event) {
      setOpen(event.type === 'pointerup' || event.type === 'keydown');
    }
  }, [selectedKey, event]);

  useEffect(() => {
    // Close the popup if the selection is cleared
    if (selected.length === 0 && isOpen) {
      setOpen(false);
    }
  }, [isOpen, selectedKey]);

  useEffect(() => {
    if (isOpen && annotation) {
      const {
        target: {
          selector: [{ range }]
        }
      } = annotation;

      refs.setPositionReference({
        getBoundingClientRect: range.getBoundingClientRect.bind(range),
        getClientRects: range.getClientRects.bind(range)
      });
    } else {
      // Don't leave the reference depending on the previously selected annotation
      refs.setPositionReference(null);
    }
  }, [isOpen, annotation, refs]);

  // Prevent text-annotator from handling the irrelevant events triggered from the popup
  const getStopEventsPropagationProps = useCallback(
    () => ({ onPointerUp: (event: PointerEvent<HTMLDivElement>) => event.stopPropagation() }),
    []
  );

  useEffect(() => {
    const config: MutationObserverInit = { attributes: true, childList: true, subtree: true };

    const mutationObserver = new MutationObserver(() => update());
    mutationObserver.observe(document.body, config);

    window.document.addEventListener('scroll', update, true);

    return () => {
      mutationObserver.disconnect();
      window.document.removeEventListener('scroll', update, true);
    };
  }, [update]);

  /**
   * Announce the navigation hint only on the keyboard selection,
   * because the focus isn't shifted to the popup automatically then
   */
  useAnnouncePopupNavigation({
    disabled: isFloatingFocused,
    floatingOpen: isOpen,
    message: popupNavigationMessage,
  });

  return isOpen && selected.length > 0 ? (
    <FloatingPortal>
      <FloatingFocusManager
        context={context}
        modal={false}
        closeOnFocusOut={true}
        initialFocus={
          /**
           * Don't shift focus to the floating element
           * when the selection performed with the keyboard
           */
          event?.type === 'keydown' ? -1 : 0
        }
        returnFocus={false}
      >
        <div
          className="annotation-popup text-annotation-popup not-annotatable"
          ref={refs.setFloating}
          style={floatingStyles}
          onFocus={handleFloatingFocus}
          onBlur={handleFloatingBlur}
          {...getFloatingProps()}
          {...getStopEventsPropagationProps()}>
<<<<<<< HEAD
          {popup({ selected })}
=======
          {props.popup({
            annotation: selected[0].annotation,
            editable: selected[0].editable,
            event
          })}
>>>>>>> b35904c7

          {/* It lets keyboard/sr users to know that the dialog closes when they focus out of it */}
          <button className="popup-close-message" onClick={handleClose}>
            This dialog closes when you leave it.
          </button>
        </div>
      </FloatingFocusManager>
    </FloatingPortal>
  ) : null;

};<|MERGE_RESOLUTION|>--- conflicted
+++ resolved
@@ -21,13 +21,9 @@
 
 interface TextAnnotationPopupProps {
 
-<<<<<<< HEAD
   popupNavigationMessage?: string;
 
-  popup(props: TextAnnotatorPopupProps): ReactNode;
-=======
   popup(props: TextAnnotationPopupContentProps): ReactNode;
->>>>>>> b35904c7
 
 }
 
@@ -171,15 +167,11 @@
           onBlur={handleFloatingBlur}
           {...getFloatingProps()}
           {...getStopEventsPropagationProps()}>
-<<<<<<< HEAD
-          {popup({ selected })}
-=======
-          {props.popup({
+          {popup({
             annotation: selected[0].annotation,
             editable: selected[0].editable,
             event
           })}
->>>>>>> b35904c7
 
           {/* It lets keyboard/sr users to know that the dialog closes when they focus out of it */}
           <button className="popup-close-message" onClick={handleClose}>
