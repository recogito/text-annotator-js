--- conflicted
+++ resolved
@@ -1,11 +1,5 @@
-<<<<<<< HEAD
-import React, { FC, PointerEvent, ReactNode, useCallback, useEffect, useState } from 'react';
-=======
-import { PointerEvent, ReactNode, useCallback, useEffect, useMemo, useState } from 'react';
-import { useAnnotator, useSelection } from '@annotorious/react';
-import type { TextAnnotation, TextAnnotator } from '@recogito/text-annotator';
+import { FC, PointerEvent, ReactNode, useCallback, useEffect, useMemo, useState } from 'react';
 import { isMobile } from './isMobile';
->>>>>>> 9ce6e881
 import {
   autoUpdate,
   flip,
@@ -20,22 +14,17 @@
   useRole
 } from '@floating-ui/react';
 
-<<<<<<< HEAD
 import { useAnnotator, useSelection } from '@annotorious/react';
 import type { TextAnnotation, TextAnnotator } from '@recogito/text-annotator';
 
 import { useAnnouncePopupNavigation } from '../hooks';
-=======
->>>>>>> 9ce6e881
 import './TextAnnotatorPopup.css';
 
 interface TextAnnotationPopupProps {
 
-<<<<<<< HEAD
   popupNavigationMessage?: string;
-=======
+
   ariaCloseWarning?: string;
->>>>>>> 9ce6e881
 
   popup(props: TextAnnotationPopupContentProps): ReactNode;
 
@@ -64,7 +53,6 @@
   const [isOpen, setOpen] = useState(selected?.length > 0);
   const handleClose = () => r?.cancelSelected();
 
-<<<<<<< HEAD
   const [isFloatingFocused, setFloatingFocused] = useState(false);
   const handleFloatingFocus = () => setFloatingFocused(true);
   const handleFloatingBlur = () => setFloatingFocused(false);
@@ -72,24 +60,13 @@
     if (!isOpen) handleFloatingBlur();
   }, [isOpen, handleFloatingBlur]);
 
-=======
->>>>>>> 9ce6e881
   const { refs, floatingStyles, update, context } = useFloating({
     placement: isMobile() ? 'bottom' : 'top',
     open: isOpen,
     onOpenChange: (open, _event, reason) => {
-<<<<<<< HEAD
-      setOpen(open);
-
-      if (!open) {
-        if (reason === 'escape-key' || reason === 'focus-out') {
-          handleClose();
-        }
-=======
       if (!open && (reason === 'escape-key' || reason === 'focus-out')) {
         setOpen(open);
-        r?.cancelSelected();
->>>>>>> 9ce6e881
+        handleClose();
       }
     },
     middleware: [
@@ -110,10 +87,10 @@
   useEffect(() => {
     setOpen(
       // Selected annotation exists and has a selector?
-      annotation?.target.selector && 
+      annotation?.target.selector &&
       // Selector not empty? (Annotations from plugins, general defensive programming)
-      annotation.target.selector.length > 0 && 
-      // Range not collapsed? (E.g. lazy loading PDFs. Note that this will have to 
+      annotation.target.selector.length > 0 &&
+      // Range not collapsed? (E.g. lazy loading PDFs. Note that this will have to
       // change if we switch from ranges to pre-computed bounds!)
       !annotation.target.selector[0].range.collapsed
     );
@@ -150,19 +127,6 @@
     };
   }, [update]);
 
-<<<<<<< HEAD
-  /**
-   * Announce the navigation hint only on the keyboard selection,
-   * because the focus isn't shifted to the popup automatically then
-   */
-  useAnnouncePopupNavigation({
-    disabled: isFloatingFocused,
-    floatingOpen: isOpen,
-    message: popupNavigationMessage,
-  });
-
-  return isOpen && selected.length > 0 ? (
-=======
   // Prevent text-annotator from handling the irrelevant events triggered from the popup
   const getStopEventsPropagationProps = useCallback(
     () => ({ onPointerUp: (event: PointerEvent<HTMLDivElement>) => event.stopPropagation() }),
@@ -174,10 +138,17 @@
     return (event?.type === 'keyup' || event?.type === 'contextmenu' || isMobile()) ? -1 : 0;
   }, [event]);
 
-  const onClose = () => r?.cancelSelected();
+  /**
+   * Announce the navigation hint only on the keyboard selection,
+   * because the focus isn't shifted to the popup automatically then
+   */
+  useAnnouncePopupNavigation({
+    disabled: isFloatingFocused,
+    floatingOpen: isOpen,
+    message: popupNavigationMessage,
+  });
 
   return isOpen && annotation ? (
->>>>>>> 9ce6e881
     <FloatingPortal>
       <FloatingFocusManager
         context={context}
@@ -198,8 +169,7 @@
             editable: selected[0].editable,
             event
           })}
-
-          <button className="r6o-popup-sr-only" aria-live="assertive" onClick={onClose}>
+          <button className="r6o-popup-sr-only" aria-live="assertive" onClick={handleClose}>
             {props.ariaCloseWarning || 'Click or leave this dialog to close it.'}
           </button>
         </div>
