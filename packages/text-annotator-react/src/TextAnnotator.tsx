import { ReactNode, useContext, useEffect, useRef } from 'react';
<<<<<<< HEAD
import { AnnotoriousContext, Filter } from '@annotorious/react';
import { createTextAnnotator, type HighlightPainterStyle } from '@recogito/text-annotator';
import type { TextAnnotatorOptions } from '@recogito/text-annotator';
=======
import { AnnotoriousContext, DrawingStyle, Filter } from '@annotorious/react';
import type { TextAnnotation, TextAnnotatorOptions } from '@recogito/text-annotator';
import { createTextAnnotator } from '@recogito/text-annotator';
>>>>>>> b113b644

import '@recogito/text-annotator/dist/text-annotator.css';

export type TextAnnotatorProps<E extends unknown> = TextAnnotatorOptions<E> & {

  children?: ReactNode | JSX.Element;

  filter?: Filter;

  style?: HighlightPainterStyle;

}

export const TextAnnotator = <E extends unknown>(props: TextAnnotatorProps<E>) => {

  const el = useRef<HTMLDivElement>(null);

  const { children, ...opts } = props;

  const { anno, setAnno } = useContext(AnnotoriousContext);

  useEffect(() => {
<<<<<<< HEAD
    if (setAnno) {
      const anno = createTextAnnotator(el.current, opts);
      anno.setStyle(props.style);
      setAnno(anno);
    }
  }, [setAnno]);

  useEffect(() => {
    if (!anno)
      return;
=======
    if (!setAnno) return;

    const anno = createTextAnnotator(el.current, opts);
    anno.setStyle(props.style);
    setAnno(anno);

    return () => anno.destroy();
  }, [setAnno]);

  useEffect(() => {
    if (!anno) return;
>>>>>>> b113b644

    anno.setStyle(props.style);
  }, [anno, props.style]);

  useEffect(() => {
<<<<<<< HEAD
    if (!anno)
      return;

=======
    if (!anno) return;
    
>>>>>>> b113b644
    anno.setFilter(props.filter);
  }, [anno, props.filter]);

  return (
    <div ref={el}>
      {children}
    </div>
  )

}<|MERGE_RESOLUTION|>--- conflicted
+++ resolved
@@ -1,13 +1,6 @@
 import { ReactNode, useContext, useEffect, useRef } from 'react';
-<<<<<<< HEAD
 import { AnnotoriousContext, Filter } from '@annotorious/react';
-import { createTextAnnotator, type HighlightPainterStyle } from '@recogito/text-annotator';
-import type { TextAnnotatorOptions } from '@recogito/text-annotator';
-=======
-import { AnnotoriousContext, DrawingStyle, Filter } from '@annotorious/react';
-import type { TextAnnotation, TextAnnotatorOptions } from '@recogito/text-annotator';
-import { createTextAnnotator } from '@recogito/text-annotator';
->>>>>>> b113b644
+import { createTextAnnotator, type HighlightPainterStyle, type TextAnnotatorOptions } from '@recogito/text-annotator';
 
 import '@recogito/text-annotator/dist/text-annotator.css';
 
@@ -30,18 +23,6 @@
   const { anno, setAnno } = useContext(AnnotoriousContext);
 
   useEffect(() => {
-<<<<<<< HEAD
-    if (setAnno) {
-      const anno = createTextAnnotator(el.current, opts);
-      anno.setStyle(props.style);
-      setAnno(anno);
-    }
-  }, [setAnno]);
-
-  useEffect(() => {
-    if (!anno)
-      return;
-=======
     if (!setAnno) return;
 
     const anno = createTextAnnotator(el.current, opts);
@@ -53,20 +34,11 @@
 
   useEffect(() => {
     if (!anno) return;
->>>>>>> b113b644
-
     anno.setStyle(props.style);
   }, [anno, props.style]);
 
   useEffect(() => {
-<<<<<<< HEAD
-    if (!anno)
-      return;
-
-=======
     if (!anno) return;
-    
->>>>>>> b113b644
     anno.setFilter(props.filter);
   }, [anno, props.filter]);
 
