import { ReactNode, useContext, useEffect, useRef } from 'react';
<<<<<<< HEAD
import { AnnotoriousContext, Filter } from '@annotorious/react';
import type { HighlightStyle, TextAnnotatorOptions } from '@recogito/text-annotator';
=======
import { AnnotoriousContext, DrawingStyle, Filter } from '@annotorious/react';
import type { FormatAdapter } from '@annotorious/core';
import type { TextAnnotation, TextAnnotatorOptions } from '@recogito/text-annotator';
>>>>>>> 3f587dd7
import { createTextAnnotator } from '@recogito/text-annotator';

import '@recogito/text-annotator/dist/text-annotator.css';

export interface TextAnnotatorProps<E extends unknown> extends Omit<TextAnnotatorOptions<E>, 'adapter'>  {

  children?: ReactNode | JSX.Element;
<<<<<<< HEAD
=======

  adapter?: FormatAdapter<TextAnnotation, E> | ((container: HTMLElement) => FormatAdapter<TextAnnotation, E>) | null;
>>>>>>> 3f587dd7

  filter?: Filter;

  style?: HighlightStyle;

}

export const TextAnnotator = <E extends unknown>(props: TextAnnotatorProps<E>) => {

  const el = useRef<HTMLDivElement>(null);

  const { children, ...opts } = props;

  const { anno, setAnno } = useContext(AnnotoriousContext);

  useEffect(() => {
    if (!setAnno) return;

    const adapter = typeof opts.adapter === 'function' ? opts.adapter(el.current) : opts.adapter;

    const anno = createTextAnnotator(el.current, { ...opts, adapter });
    setAnno(anno);

    return () => anno.destroy();
  }, [setAnno]);

  useEffect(() => {
    if (!anno) return;

    anno.setStyle(props.style);
  }, [anno, props.style]);

  useEffect(() => {
    if (!anno) return;
    
    anno.setFilter(props.filter);
  }, [anno, props.filter]);

  return (
    <div ref={el}>
      {children}
    </div>
  )

}<|MERGE_RESOLUTION|>--- conflicted
+++ resolved
@@ -1,12 +1,6 @@
 import { ReactNode, useContext, useEffect, useRef } from 'react';
-<<<<<<< HEAD
 import { AnnotoriousContext, Filter } from '@annotorious/react';
 import type { HighlightStyle, TextAnnotatorOptions } from '@recogito/text-annotator';
-=======
-import { AnnotoriousContext, DrawingStyle, Filter } from '@annotorious/react';
-import type { FormatAdapter } from '@annotorious/core';
-import type { TextAnnotation, TextAnnotatorOptions } from '@recogito/text-annotator';
->>>>>>> 3f587dd7
 import { createTextAnnotator } from '@recogito/text-annotator';
 
 import '@recogito/text-annotator/dist/text-annotator.css';
@@ -14,11 +8,8 @@
 export interface TextAnnotatorProps<E extends unknown> extends Omit<TextAnnotatorOptions<E>, 'adapter'>  {
 
   children?: ReactNode | JSX.Element;
-<<<<<<< HEAD
-=======
 
   adapter?: FormatAdapter<TextAnnotation, E> | ((container: HTMLElement) => FormatAdapter<TextAnnotation, E>) | null;
->>>>>>> 3f587dd7
 
   filter?: Filter;
 
