import { ReactNode, useContext, useEffect, useRef } from 'react';
import { AnnotoriousContext, Filter, FormatAdapter } from '@annotorious/react';
<<<<<<< HEAD
import type { HighlightStyle, TextAnnotation, TextAnnotatorOptions } from '@recogito/text-annotator';
=======
import type { HighlightStyleExpression, TextAnnotation, TextAnnotatorOptions } from '@recogito/text-annotator';
>>>>>>> dab39335
import { createTextAnnotator } from '@recogito/text-annotator';

import '@recogito/text-annotator/dist/text-annotator.css';

export interface TextAnnotatorProps<E extends unknown> extends Omit<TextAnnotatorOptions<E>, 'adapter'>  {

  children?: ReactNode | JSX.Element;

  adapter?: FormatAdapter<TextAnnotation, E> | ((container: HTMLElement) => FormatAdapter<TextAnnotation, E>) | null;

  filter?: Filter;

<<<<<<< HEAD
  style?: HighlightStyle;
=======
  style?: HighlightStyleExpression;
>>>>>>> dab39335

}

export const TextAnnotator = <E extends unknown>(props: TextAnnotatorProps<E>) => {

  const el = useRef<HTMLDivElement>(null);

  const { children, ...opts } = props;

  const { anno, setAnno } = useContext(AnnotoriousContext);

  useEffect(() => {
    if (!setAnno) return;

    const adapter = typeof opts.adapter === 'function' ? opts.adapter(el.current) : opts.adapter;

    const anno = createTextAnnotator(el.current, { ...opts, adapter });
    setAnno(anno);

    return () => anno.destroy();
  }, [setAnno]);

  useEffect(() => {
    if (!anno) return;

    anno.setStyle(props.style);
  }, [anno, props.style]);

  useEffect(() => {
    if (!anno) return;
    
    anno.setFilter(props.filter);
  }, [anno, props.filter]);

  return (
    <div ref={el}>
      {children}
    </div>
  )

}<|MERGE_RESOLUTION|>--- conflicted
+++ resolved
@@ -1,10 +1,6 @@
 import { ReactNode, useContext, useEffect, useRef } from 'react';
 import { AnnotoriousContext, Filter, FormatAdapter } from '@annotorious/react';
-<<<<<<< HEAD
-import type { HighlightStyle, TextAnnotation, TextAnnotatorOptions } from '@recogito/text-annotator';
-=======
 import type { HighlightStyleExpression, TextAnnotation, TextAnnotatorOptions } from '@recogito/text-annotator';
->>>>>>> dab39335
 import { createTextAnnotator } from '@recogito/text-annotator';
 
 import '@recogito/text-annotator/dist/text-annotator.css';
@@ -17,11 +13,7 @@
 
   filter?: Filter;
 
-<<<<<<< HEAD
-  style?: HighlightStyle;
-=======
   style?: HighlightStyleExpression;
->>>>>>> dab39335
 
 }
 
