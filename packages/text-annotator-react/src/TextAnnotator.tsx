--- conflicted
+++ resolved
@@ -26,8 +26,8 @@
   const el = useRef<HTMLDivElement>(null);
 
   const { className, children, ...opts } = props;
-  
-  const { style, filter, user } = opts;
+
+  const { style, filter, user, annotatingEnabled } = opts;
 
   const { anno, setAnno } = useContext(AnnotoriousContext);
 
@@ -42,19 +42,13 @@
     return () => anno.destroy();
   }, [setAnno]);
 
-<<<<<<< HEAD
-  useEffect(() => anno?.setStyle(props.style), [anno, props.style]);
-
-  useEffect(() => anno?.setFilter(props.filter), [anno, props.filter]);
-
-  useEffect(() => anno?.setAnnotatingEnabled(props.annotatingEnabled), [anno, props.annotatingEnabled]);
-=======
   useEffect(() => anno?.setStyle(style), [anno, style]);
 
   useEffect(() => anno?.setFilter(filter), [anno, filter]);
 
   useEffect(() => anno?.setUser(user), [anno, user]);
->>>>>>> 183ebb59
+
+  useEffect(() => anno?.setAnnotatingEnabled(annotatingEnabled), [anno, annotatingEnabled]);
 
   return (
     <div ref={el} className={className}>
