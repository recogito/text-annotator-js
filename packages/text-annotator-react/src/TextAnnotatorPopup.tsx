--- conflicted
+++ resolved
@@ -3,10 +3,7 @@
   useCallback,
   useEffect,
   useState,
-  PointerEvent,
-  useRef,
-  MutableRefObject,
-  CSSProperties
+  PointerEvent
 } from 'react';
 import { useAnnotator, useSelection } from '@annotorious/react';
 import { type TextAnnotation, type TextAnnotator } from '@recogito/text-annotator';
@@ -19,29 +16,24 @@
   useDismiss,
   useFloating,
   useInteractions,
-  useRole, FloatingPortal, FloatingFocusManager
+  useRole,
+  FloatingPortal,
+  FloatingFocusManager
 } from '@floating-ui/react';
-import { createPortal } from 'react-dom';
 
-interface TextAnnotationPopupProps<TRefElement extends HTMLElement> {
+interface TextAnnotationPopupProps {
 
-  focusMessage?: string;
-
-  popup(props: TextAnnotatorPopupProps<TRefElement>): ReactNode;
+  popup(props: TextAnnotatorPopupProps): ReactNode;
 
 }
 
-export interface TextAnnotatorPopupProps<TRefElement extends HTMLElement = HTMLElement> {
-
-  ref: MutableRefObject<TRefElement | null>;
+export interface TextAnnotatorPopupProps {
 
   selected: { annotation: TextAnnotation, editable?: boolean }[];
 
 }
 
-export const TextAnnotatorPopup = <TRefElement extends HTMLElement = HTMLElement>(props: TextAnnotationPopupProps<TRefElement>) => {
-
-  const { popup, focusMessage } = props;
+export const TextAnnotatorPopup = (props: TextAnnotationPopupProps) => {
 
   const r = useAnnotator<TextAnnotator>();
 
@@ -122,63 +114,7 @@
     }
   }, [update]);
 
-  const popupContentRef = useRef<TRefElement | null>(null);
-  const popupAnnouncerRef = useRef<HTMLElement | null>(null);
-
-  useEffect(() => {
-    const { current: popupContent } = popupContentRef;
-    if (!popupContent)
-      return;
-
-    if (!isOpen || !event)
-      return;
-
-    let announcementTimout: ReturnType<typeof setTimeout>;
-
-    if (event.type === 'pointerup') {
-      /**
-       * When the selection "finishes" using the pointer device,
-       * we can immediately focus on the popup content.
-       * That's useful to quickly write down a note or pick a highlight color
-       */
-      popupContent.focus();
-    } else if (event.type === 'keydown') {
-      announcementTimout = setTimeout(() => {
-        /**
-         * When the selection is performed using the keyboard, there's no certain "finished" state.
-         * Even after we show the popup, users might want to continue selecting text.
-         * Therefore, we shouldn't shift the focus from the page,
-         * but make a recommendation on how to navigate to the popup.
-         */
-        const { current: popupAnnouncer } = popupAnnouncerRef;
-        if (popupAnnouncer) {
-          popupAnnouncer.textContent = focusMessage;
-        }
-      }, 25)
-    }
-
-    return () => {
-      clearTimeout(announcementTimout);
-    }
-  }, [isOpen, event]);
-
   return isOpen && selected.length > 0 ? (
-<<<<<<< HEAD
-    <>
-      <div
-        className="annotation-popup text-annotation-popup not-annotatable"
-        ref={refs.setFloating}
-        style={floatingStyles}
-        {...getFloatingProps()}
-        {...getStopEventsPropagationProps()}>
-        {popup({ ref: popupContentRef, selected })}
-      </div>
-      {focusMessage && createPortal(
-        <span ref={popupAnnouncerRef} style={visuallyHiddenStyles} aria-live="assertive" aria-atomic />,
-        document.body
-      )}
-    </>
-=======
     <FloatingPortal>
       <FloatingFocusManager
         context={context}
@@ -201,18 +137,6 @@
         </div>
       </FloatingFocusManager>
     </FloatingPortal>
->>>>>>> fde29cc2
   ) : null;
 
-}
-
-const visuallyHiddenStyles: CSSProperties = {
-  position: 'absolute',
-  height: '1px',
-  width: '1px',
-  clipPath: 'inset(50%)',
-  overflow: 'hidden',
-  whiteSpace: 'nowrap',
-  border: 0,
-  padding: 0,
-};+}