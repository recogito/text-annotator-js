{
  "name": "@recogito/react-text-annotator",
  "version": "3.0.0-rc.53",
  "description": "Recogito Text Annotator React bindings",
  "author": "Rainer Simon",
  "license": "BSD-3-Clause",
  "type": "module",
  "scripts": {
    "start": "vite --host",
    "build": "tsc && vite build",
    "preview": "vite preview",
    "test": "echo 'Skipping tests in @recogito/text-annotator-react package'"
  },
  "files": [
    "dist"
  ],
  "exports": {
    ".": {
      "types": "./dist/index.d.ts",
      "import": "./dist/react-text-annotator.es.js"
    },
    "./react-text-annotator.css": "./dist/react-text-annotator.css"
  },
  "module": "./dist/react-text-annotator.es.js",
  "types": "./dist/index.d.ts",
  "devDependencies": {
    "@types/react-dom": "^18.3.1",
    "@vitejs/plugin-react": "^4.3.3",
    "react": "^18.3.1",
    "react-dom": "^18.3.1",
    "typescript": "5.6.3",
    "vite": "^5.4.11",
    "vite-plugin-dts": "^4.3.0",
    "vite-tsconfig-paths": "^5.1.3"
  },
  "peerDependencies": {
    "openseadragon": "^3.0.0 || ^4.0.0 || ^5.0.0",
    "react": "16.8.0 || >=17.x || >=18.x",
    "react-dom": "16.8.0 || >=17.x || >=18.x"
  },
  "peerDependenciesMeta": {
    "openseadragon": {
      "optional": true
    }
  },
  "dependencies": {
    "@annotorious/core": "^3.0.12",
    "@annotorious/react": "^3.0.12",
<<<<<<< HEAD
    "@floating-ui/react": "^0.26.27",
    "@recogito/text-annotator": "3.0.0-rc.52",
    "@recogito/text-annotator-tei": "3.0.0-rc.52",
    "CETEIcean": "^1.9.3",
    "dequal": "^2.0.3"
=======
    "@floating-ui/react": "^0.26.28",
    "@recogito/text-annotator": "3.0.0-rc.53",
    "@recogito/text-annotator-tei": "3.0.0-rc.53",
    "CETEIcean": "^1.9.3"
>>>>>>> f2341c35
  }
}<|MERGE_RESOLUTION|>--- conflicted
+++ resolved
@@ -46,17 +46,10 @@
   "dependencies": {
     "@annotorious/core": "^3.0.12",
     "@annotorious/react": "^3.0.12",
-<<<<<<< HEAD
-    "@floating-ui/react": "^0.26.27",
-    "@recogito/text-annotator": "3.0.0-rc.52",
-    "@recogito/text-annotator-tei": "3.0.0-rc.52",
-    "CETEIcean": "^1.9.3",
-    "dequal": "^2.0.3"
-=======
     "@floating-ui/react": "^0.26.28",
     "@recogito/text-annotator": "3.0.0-rc.53",
     "@recogito/text-annotator-tei": "3.0.0-rc.53",
-    "CETEIcean": "^1.9.3"
->>>>>>> f2341c35
+    "CETEIcean": "^1.9.3",
+    "dequal": "^2.0.3"
   }
 }