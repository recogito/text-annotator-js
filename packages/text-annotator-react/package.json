--- conflicted
+++ resolved
@@ -45,21 +45,12 @@
     }
   },
   "dependencies": {
-<<<<<<< HEAD
-    "@annotorious/core": "^3.0.12",
-    "@annotorious/react": "^3.0.12",
-    "@floating-ui/react": "^0.26.28",
-    "@recogito/text-annotator": "3.0.0-rc.53",
-    "@recogito/text-annotator-tei": "3.0.0-rc.53",
-    "CETEIcean": "^1.9.3",
-    "dequal": "^2.0.3"
-=======
     "@annotorious/core": "^3.3.3",
     "@annotorious/react": "^3.3.3",
     "@floating-ui/react": "^0.27.6",
     "@recogito/text-annotator": "3.0.1",
     "@recogito/text-annotator-tei": "3.0.1",
-    "CETEIcean": "^1.9.4"
->>>>>>> fe3ecc5b
+    "CETEIcean": "^1.9.4",
+    "dequal": "^2.0.3"
   }
 }