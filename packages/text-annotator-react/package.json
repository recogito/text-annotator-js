--- conflicted
+++ resolved
@@ -29,16 +29,10 @@
     "@vitejs/plugin-react": "^4.3.4",
     "react": "^18.3.1",
     "react-dom": "^18.3.1",
-<<<<<<< HEAD
-    "typescript": "^5.7.3",
-    "vite": "^6.1.1",
-    "vite-plugin-dts": "^4.5.0",
-    "vite-plugin-externalize-deps": "^0.9.0",
-=======
     "typescript": "5.8.2",
     "vite": "^6.2.5",
     "vite-plugin-dts": "^4.5.3",
->>>>>>> fe3ecc5b
+    "vite-plugin-externalize-deps": "^0.9.0",
     "vite-tsconfig-paths": "^5.1.4"
   },
   "peerDependencies": {
@@ -52,20 +46,11 @@
     }
   },
   "dependencies": {
-<<<<<<< HEAD
-    "@annotorious/core": "^3.0.14",
-    "@annotorious/react": "^3.0.14",
-    "@floating-ui/react": "^0.27.4",
-    "@recogito/text-annotator": "3.0.0-rc.53",
-    "@recogito/text-annotator-tei": "3.0.0-rc.53",
-    "CETEIcean": "^1.9.3"
-=======
     "@annotorious/core": "^3.3.3",
     "@annotorious/react": "^3.3.3",
     "@floating-ui/react": "^0.27.6",
     "@recogito/text-annotator": "3.0.1",
     "@recogito/text-annotator-tei": "3.0.1",
     "CETEIcean": "^1.9.4"
->>>>>>> fe3ecc5b
   }
 }