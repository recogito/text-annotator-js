--- conflicted
+++ resolved
@@ -27,17 +27,10 @@
     "@types/react": "^19.1.0",
     "@types/react-dom": "^19.1.1",
     "@vitejs/plugin-react": "^4.3.4",
-<<<<<<< HEAD
     "react": "^18.3.1",
     "react-dom": "^18.3.1",
     "typescript": "5.8.2",
     "vite": "^6.2.5",
-=======
-    "react": "^19.1.0",
-    "react-dom": "^19.1.0",
-    "typescript": "5.8.2",
-    "vite": "^5.4.17",
->>>>>>> 08d7fc57
     "vite-plugin-dts": "^4.5.3",
     "vite-tsconfig-paths": "^5.1.4"
   },
@@ -55,13 +48,8 @@
     "@annotorious/core": "^3.3.3",
     "@annotorious/react": "^3.3.3",
     "@floating-ui/react": "^0.27.6",
-<<<<<<< HEAD
-    "@recogito/text-annotator": "3.0.0-rc.54",
-    "@recogito/text-annotator-tei": "3.0.0-rc.54",
-=======
     "@recogito/text-annotator": "3.0.0-rc.56",
     "@recogito/text-annotator-tei": "3.0.0-rc.56",
->>>>>>> 08d7fc57
     "CETEIcean": "^1.9.4"
   }
 }