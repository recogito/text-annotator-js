{
  "name": "@recogito/react-text-annotator",
  "version": "3.0.0-rc.41",
  "description": "Recogito Text Annotator React bindings",
  "author": "Rainer Simon",
  "license": "BSD-3-Clause",
  "type": "module",
  "scripts": {
    "start": "vite --host",
    "build": "tsc && vite build",
    "preview": "vite preview",
    "test": "echo 'Skipping tests in @recogito/text-annotator-react package'"
  },
  "files": [
    "dist"
  ],
  "exports": {
    ".": {
      "types": "./dist/index.d.ts",
      "import": "./dist/react-text-annotator.es.js"
    },
    "./react-text-annotator.css": "./dist/react-text-annotator.css"
  },
  "module": "./dist/react-text-annotator.es.js",
  "types": "./dist/index.d.ts",
  "devDependencies": {
    "@types/react-dom": "^18.3.0",
    "@vitejs/plugin-react": "^4.3.1",
    "react": "^18.3.1",
    "react-dom": "^18.3.1",
    "typescript": "5.5.4",
    "vite": "^5.4.2",
    "vite-plugin-dts": "^4.0.3",
    "vite-tsconfig-paths": "^5.0.1"
  },
  "peerDependencies": {
    "openseadragon": "^3.0.0 || ^4.0.0",
    "react": "16.8.0 || >=17.x || >=18.x",
    "react-dom": "16.8.0 || >=17.x || >=18.x"
  },
  "peerDependenciesMeta": {
    "openseadragon": {
      "optional": true
    }
  },
  "dependencies": {
    "@annotorious/core": "^3.0.0",
    "@annotorious/react": "^3.0.0",
    "@floating-ui/react": "^0.26.23",
<<<<<<< HEAD
    "@react-aria/live-announcer": "^3.3.4",
    "@recogito/text-annotator": "3.0.0-rc.39",
    "@recogito/text-annotator-tei": "3.0.0-rc.39",
    "CETEIcean": "^1.9.3",
    "unique-random": "^4.0.0"
=======
    "@recogito/text-annotator": "3.0.0-rc.41",
    "@recogito/text-annotator-tei": "3.0.0-rc.41",
    "CETEIcean": "^1.9.3"
>>>>>>> 247ef337
  }
}<|MERGE_RESOLUTION|>--- conflicted
+++ resolved
@@ -47,16 +47,10 @@
     "@annotorious/core": "^3.0.0",
     "@annotorious/react": "^3.0.0",
     "@floating-ui/react": "^0.26.23",
-<<<<<<< HEAD
     "@react-aria/live-announcer": "^3.3.4",
-    "@recogito/text-annotator": "3.0.0-rc.39",
-    "@recogito/text-annotator-tei": "3.0.0-rc.39",
+    "@recogito/text-annotator": "3.0.0-rc.41",
+    "@recogito/text-annotator-tei": "3.0.0-rc.41",
     "CETEIcean": "^1.9.3",
     "unique-random": "^4.0.0"
-=======
-    "@recogito/text-annotator": "3.0.0-rc.41",
-    "@recogito/text-annotator-tei": "3.0.0-rc.41",
-    "CETEIcean": "^1.9.3"
->>>>>>> 247ef337
   }
 }