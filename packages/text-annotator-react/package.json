--- conflicted
+++ resolved
@@ -46,18 +46,11 @@
   "dependencies": {
     "@annotorious/core": "^3.0.12",
     "@annotorious/react": "^3.0.12",
-<<<<<<< HEAD
-    "@floating-ui/react": "^0.26.27",
+    "@floating-ui/react": "^0.26.28",
     "@react-aria/live-announcer": "^3.3.4",
-    "@recogito/text-annotator": "3.0.0-rc.52",
-    "@recogito/text-annotator-tei": "3.0.0-rc.52",
+    "@recogito/text-annotator": "3.0.0-rc.53",
+    "@recogito/text-annotator-tei": "3.0.0-rc.53",
     "CETEIcean": "^1.9.3",
     "unique-random": "^4.0.0"
-=======
-    "@floating-ui/react": "^0.26.28",
-    "@recogito/text-annotator": "3.0.0-rc.53",
-    "@recogito/text-annotator-tei": "3.0.0-rc.53",
-    "CETEIcean": "^1.9.3"
->>>>>>> f2341c35
   }
 }