{
  "name": "@recogito/react-text-annotator",
  "version": "3.0.0-rc.39",
  "description": "Recogito Text Annotator React bindings",
  "author": "Rainer Simon",
  "license": "BSD-3-Clause",
  "type": "module",
  "scripts": {
    "start": "vite --host",
    "build": "tsc && vite build",
    "preview": "vite preview",
    "test": "echo 'Skipping tests in @recogito/text-annotator-react package'"
  },
  "files": [
    "dist"
  ],
  "exports": {
    ".": {
      "types": "./dist/index.d.ts",
      "import": "./dist/react-text-annotator.es.js"
    },
    "./react-text-annotator.css": "./dist/react-text-annotator.css"
  },
  "module": "./dist/react-text-annotator.es.js",
  "types": "./dist/index.d.ts",
  "devDependencies": {
    "@types/react-dom": "^18.3.0",
    "@vitejs/plugin-react": "^4.3.1",
    "openseadragon": "4.1.1",
    "react": "^18.3.1",
    "react-dom": "^18.3.1",
    "typescript": "5.5.3",
    "vite": "^5.3.5",
    "vite-plugin-dts": "^3.9.1",
    "vite-tsconfig-paths": "^4.3.2"
  },
  "peerDependencies": {
    "openseadragon": "^3.0.0 || ^4.0.0",
    "react": "16.8.0 || >=17.x || >=18.x",
    "react-dom": "16.8.0 || >=17.x || >=18.x"
  },
  "peerDependenciesMeta": {
    "openseadragon": {
      "optional": true
    }
  },
  "dependencies": {
    "@annotorious/core": "^3.0.0-rc.31",
    "@annotorious/react": "^3.0.0-rc.31",
<<<<<<< HEAD
    "@floating-ui/react": "^0.26.20",
    "@react-aria/live-announcer": "^3.3.4",
=======
    "@floating-ui/react": "^0.26.23",
>>>>>>> 356f72e4
    "@recogito/text-annotator": "3.0.0-rc.39",
    "@recogito/text-annotator-tei": "3.0.0-rc.39",
    "CETEIcean": "^1.9.3",
    "unique-random": "^4.0.0"
  }
}<|MERGE_RESOLUTION|>--- conflicted
+++ resolved
@@ -47,12 +47,8 @@
   "dependencies": {
     "@annotorious/core": "^3.0.0-rc.31",
     "@annotorious/react": "^3.0.0-rc.31",
-<<<<<<< HEAD
-    "@floating-ui/react": "^0.26.20",
+    "@floating-ui/react": "^0.26.23",
     "@react-aria/live-announcer": "^3.3.4",
-=======
-    "@floating-ui/react": "^0.26.23",
->>>>>>> 356f72e4
     "@recogito/text-annotator": "3.0.0-rc.39",
     "@recogito/text-annotator-tei": "3.0.0-rc.39",
     "CETEIcean": "^1.9.3",
