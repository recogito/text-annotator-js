{
  "name": "@recogito/react-text-annotator",
  "version": "3.2.0",
  "description": "Recogito Text Annotator React bindings",
  "author": "Rainer Simon",
  "license": "BSD-3-Clause",
  "type": "module",
  "scripts": {
    "start": "vite --host",
    "build": "tsc && vite build",
    "preview": "vite preview",
    "test": "echo 'Skipping tests in @recogito/text-annotator-react package'"
  },
  "files": [
    "dist"
  ],
  "exports": {
    ".": {
      "types": "./dist/index.d.ts",
      "import": "./dist/react-text-annotator.es.js"
    },
    "./react-text-annotator.css": "./dist/react-text-annotator.css"
  },
  "module": "./dist/react-text-annotator.es.js",
  "types": "./dist/index.d.ts",
  "devDependencies": {
    "@types/react": "^19.1.13",
    "@types/react-dom": "^19.1.9",
    "@vitejs/plugin-react": "^4.7.0",
    "react": "^19.1.1",
    "react-dom": "^19.1.1",
    "typescript": "5.9.2",
    "vite": "^6.3.6",
    "vite-plugin-dts": "^4.5.4",
    "vite-plugin-externalize-deps": "^0.9.0",
    "vite-tsconfig-paths": "^5.1.4"
  },
  "peerDependencies": {
    "openseadragon": "^3.0.0 || ^4.0.0 || ^5.0.0",
    "react": ">=18.x || >=19.x",
    "react-dom": ">=18.x || >=19.x"
  },
  "peerDependenciesMeta": {
    "openseadragon": {
      "optional": true
    }
  },
  "dependencies": {
    "@annotorious/core": "^3.7.7",
    "@annotorious/react": "^3.7.7",
    "@floating-ui/react": "^0.27.16",
<<<<<<< HEAD
    "@recogito/text-annotator": "3.1.6",
    "@recogito/text-annotator-tei": "3.1.6",
    "CETEIcean": "^1.9.5",
    "debounce": "^2.2.0"
=======
    "@recogito/text-annotator": "3.2.0",
    "@recogito/text-annotator-tei": "3.2.0",
    "CETEIcean": "^1.9.5"
>>>>>>> 1d98c2f0
  }
}<|MERGE_RESOLUTION|>--- conflicted
+++ resolved
@@ -49,15 +49,9 @@
     "@annotorious/core": "^3.7.7",
     "@annotorious/react": "^3.7.7",
     "@floating-ui/react": "^0.27.16",
-<<<<<<< HEAD
-    "@recogito/text-annotator": "3.1.6",
-    "@recogito/text-annotator-tei": "3.1.6",
+    "@recogito/text-annotator": "3.2.0",
+    "@recogito/text-annotator-tei": "3.2.0",
     "CETEIcean": "^1.9.5",
     "debounce": "^2.2.0"
-=======
-    "@recogito/text-annotator": "3.2.0",
-    "@recogito/text-annotator-tei": "3.2.0",
-    "CETEIcean": "^1.9.5"
->>>>>>> 1d98c2f0
   }
 }