--- conflicted
+++ resolved
@@ -47,16 +47,10 @@
     "@annotorious/core": "^3.0.12",
     "@annotorious/react": "^3.0.12",
     "@floating-ui/react": "^0.26.27",
-<<<<<<< HEAD
     "@react-aria/live-announcer": "^3.3.4",
-    "@recogito/text-annotator": "3.0.0-rc.50",
-    "@recogito/text-annotator-tei": "3.0.0-rc.50",
+    "@recogito/text-annotator": "3.0.0-rc.52",
+    "@recogito/text-annotator-tei": "3.0.0-rc.52",
     "CETEIcean": "^1.9.3",
     "unique-random": "^4.0.0"
-=======
-    "@recogito/text-annotator": "3.0.0-rc.52",
-    "@recogito/text-annotator-tei": "3.0.0-rc.52",
-    "CETEIcean": "^1.9.3"
->>>>>>> 2b00afd9
   }
 }