--- conflicted
+++ resolved
@@ -44,22 +44,13 @@
     }
   },
   "dependencies": {
-<<<<<<< HEAD
-    "@annotorious/core": "^3.0.9",
-    "@annotorious/react": "^3.0.9",
-    "@floating-ui/react": "^0.26.24",
-    "@react-aria/live-announcer": "^3.3.4",
-    "@recogito/text-annotator": "3.0.0-rc.49",
-    "@recogito/text-annotator-tei": "3.0.0-rc.49",
-    "CETEIcean": "^1.9.3",
-    "unique-random": "^4.0.0"
-=======
     "@annotorious/core": "^3.0.11",
     "@annotorious/react": "^3.0.11",
     "@floating-ui/react": "^0.26.27",
+    "@react-aria/live-announcer": "^3.3.4",
     "@recogito/text-annotator": "3.0.0-rc.50",
     "@recogito/text-annotator-tei": "3.0.0-rc.50",
-    "CETEIcean": "^1.9.3"
->>>>>>> d9d3819e
+    "CETEIcean": "^1.9.3",
+    "unique-random": "^4.0.0"
   }
 }